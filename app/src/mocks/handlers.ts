import { http, HttpResponse } from 'msw';
import type {
  AgentConfigLayer,
  MarketplacePerformanceEntry,
  AgentSmokeRun,
  ProviderSummary,
  RoutingLane,
  RoutingRouteProfile,
  RoutingSimulationResult,
  RoutingStrategyId,
  Session,
  SmokeRunLogEntry,
  SmokeRunStatus,
  SmokeRunSummary,
  TelemetryExperimentSummaryEntry,
  TelemetryLaneCostEntry,
  TelemetryRunEntry,
  PolicyOverridePayload,
  PolicyOverridesPayload,
} from '../api';
import telemetryMetricsFixture from '#fixtures/telemetry_metrics.json' with { type: 'json' };
import telemetryHeatmapFixture from '#fixtures/telemetry_heatmap.json' with { type: 'json' };
import telemetryTimeseriesFixture from '#fixtures/telemetry_timeseries.json' with { type: 'json' };
import telemetryParetoFixture from '#fixtures/telemetry_pareto.json' with { type: 'json' };
import telemetryRunsFixture from '#fixtures/telemetry_runs.json' with { type: 'json' };
import routingSimulationFixture from '#fixtures/routing_simulation.json' with { type: 'json' };
import finopsSprintsFixture from '#fixtures/finops_sprints.json' with { type: 'json' };
import finopsPullRequestsFixture from '#fixtures/finops_pull_requests.json' with { type: 'json' };
import finopsEventsFixture from '#fixtures/finops_events.json' with { type: 'json' };
import serversFixture from '#fixtures/servers.json' with { type: 'json' };
import serverProcessesFixture from '#fixtures/server_processes.json' with { type: 'json' };
import serverHealthFixture from '#fixtures/server_health.json' with { type: 'json' };
import sessionsFixture from '#fixtures/sessions.json' with { type: 'json' };
import notificationsFixture from '#fixtures/notifications.json' with { type: 'json' };
import policiesComplianceFixture from '#fixtures/policies_compliance.json' with { type: 'json' };
import policyManifestFixture from '#fixtures/policy_manifest.json' with { type: 'json' };
import telemetryExperimentsFixture from '#fixtures/telemetry_experiments.json' with { type: 'json' };
import telemetryLaneCostsFixture from '#fixtures/telemetry_lane_costs.json' with { type: 'json' };
import telemetryMarketplaceFixture from '#fixtures/telemetry_marketplace.json' with { type: 'json' };
import providersFixture from '#fixtures/providers.json' with { type: 'json' };
import smokeEndpointsFixture from '#fixtures/smoke_endpoints.json' with { type: 'json' };
import agentsFixture from '#fixtures/agents.json' with { type: 'json' };
import securityUsersFixture from '#fixtures/security_users.json' with { type: 'json' };
import securityRolesFixture from '#fixtures/security_roles.json' with { type: 'json' };
import securityApiKeysFixture from '#fixtures/security_api_keys.json' with { type: 'json' };
import securityAuditTrailFixture from '#fixtures/security_audit_trail.json' with { type: 'json' };
import securityAuditLogsFixture from '#fixtures/security_audit_logs.json' with { type: 'json' };

const API_PREFIX = '*/api/v1';

interface RoutingRouteProfileFixture {
  id: string;
  provider: ProviderSummary;
  lane: string;
  cost_per_million: number;
  latency_p95: number;
  reliability: number;
  capacity_score: number;
}

interface RoutingDistributionEntryFixture {
  route: RoutingRouteProfileFixture;
  share: number;
  tokens_millions: number;
  cost: number;
}

interface RoutingSimulationFixture {
  context: {
    strategy: string;
    provider_ids: string[];
    provider_count: number;
    volume_millions: number;
    failover_provider_id: string | null;
  };
  cost: {
    total_usd: number;
    cost_per_million_usd: number;
  };
  latency: {
    avg_latency_ms: number;
    reliability_score: number;
  };
  distribution: RoutingDistributionEntryFixture[];
  excluded_route: RoutingRouteProfileFixture | null | undefined;
}

const routingFixture = routingSimulationFixture as RoutingSimulationFixture;

const toRoutingLane = (value: string): RoutingLane => {
  if (value === 'economy' || value === 'balanced' || value === 'turbo') {
    return value;
  }
  return 'balanced';
};

const mapRoutingRouteProfileFixture = (route: RoutingRouteProfileFixture): RoutingRouteProfile => ({
  id: route.id,
  provider: route.provider,
  lane: toRoutingLane(route.lane),
  costPerMillion: route.cost_per_million,
  latencyP95: route.latency_p95,
  reliability: route.reliability,
  capacityScore: route.capacity_score,
});

const routingSimulation: RoutingSimulationResult = {
  context: {
    strategy: routingFixture.context.strategy as RoutingStrategyId,
    providerIds: [...routingFixture.context.provider_ids],
    providerCount: routingFixture.context.provider_count,
    volumeMillions: routingFixture.context.volume_millions,
    failoverProviderId: routingFixture.context.failover_provider_id,
  },
  cost: {
    totalUsd: routingFixture.cost.total_usd,
    costPerMillionUsd: routingFixture.cost.cost_per_million_usd,
  },
  latency: {
    avgLatencyMs: routingFixture.latency.avg_latency_ms,
    reliabilityScore: routingFixture.latency.reliability_score,
  },
  distribution: routingFixture.distribution.map((entry) => ({
    route: mapRoutingRouteProfileFixture(entry.route),
    share: entry.share,
    tokensMillions: entry.tokens_millions,
    cost: entry.cost,
  })),
  excludedRoute: routingFixture.excluded_route
    ? mapRoutingRouteProfileFixture(routingFixture.excluded_route)
    : null,
};

const STRATEGY_VARIANTS: Record<string, { cost: number; latency: number; reliabilityDelta: number }> = {
  balanced: { cost: 1, latency: 1, reliabilityDelta: 0 },
  finops: { cost: 0.85, latency: 1.05, reliabilityDelta: -2 },
  latency: { cost: 1.12, latency: 0.82, reliabilityDelta: -0.5 },
  resilience: { cost: 1.06, latency: 0.95, reliabilityDelta: 1.5 },
};

interface RoutingSimulateRequestPayload {
  strategy?: string;
  provider_ids?: string[];
  failover_provider_id?: string | null;
  volume_millions?: number;
}

const roundTo = (value: number, precision = 2): number => Number(value.toFixed(precision));

const clonePlan = (source: RoutingSimulationResult = routingSimulation): RoutingSimulationResult =>
  JSON.parse(JSON.stringify(source)) as RoutingSimulationResult;

const normalizeDistribution = (
  distribution: RoutingSimulationResult['distribution'],
): RoutingSimulationResult['distribution'] => {
  const totalShare = distribution.reduce((sum, entry) => sum + entry.share, 0);
  const totalTokens = distribution.reduce((sum, entry) => sum + entry.tokensMillions, 0);
  if (distribution.length === 0 || totalTokens === 0 || totalShare === 0) {
    return distribution.map((entry) => ({
      ...entry,
      share: distribution.length > 0 ? roundTo(1 / distribution.length, 4) : 0,
      tokensMillions: distribution.length > 0 ? roundTo(1 / distribution.length, 4) : 0,
      cost: roundTo(entry.route.costPerMillion * entry.tokensMillions),
    }));
  }
  return distribution.map((entry) => {
    const normalizedShare = entry.share / totalShare;
    const tokens = totalTokens * normalizedShare;
    return {
      ...entry,
      share: roundTo(normalizedShare, 4),
      tokensMillions: roundTo(tokens, 4),
      cost: roundTo(entry.route.costPerMillion * tokens),
    };
  });
};

const applyStrategyVariant = (
  base: RoutingSimulationResult,
  variantKey: string,
): RoutingSimulationResult => {
  const plan = clonePlan(base);
  const variant = STRATEGY_VARIANTS[variantKey] ?? STRATEGY_VARIANTS.balanced;
  const totalTokens = plan.distribution.reduce((sum, entry) => sum + entry.tokensMillions, 0);

  plan.distribution = plan.distribution.map((entry) => {
    const adjustedCostPerMillion = roundTo(entry.route.costPerMillion * variant.cost);
    const cost = roundTo(adjustedCostPerMillion * entry.tokensMillions);
    return {
      ...entry,
      route: {
        ...entry.route,
        costPerMillion: adjustedCostPerMillion,
      },
      cost,
    };
  });

  plan.distribution = normalizeDistribution(plan.distribution);
  const totalCost = plan.distribution.reduce((sum, entry) => sum + entry.cost, 0);
  plan.cost.totalUsd = roundTo(totalCost);
  plan.cost.costPerMillionUsd = totalTokens > 0 ? roundTo(totalCost / totalTokens) : 0;
  plan.latency.avgLatencyMs = roundTo(base.latency.avgLatencyMs * variant.latency);
  plan.latency.reliabilityScore = roundTo(
    Math.min(100, Math.max(0, base.latency.reliabilityScore + variant.reliabilityDelta)),
  );
  plan.context.strategy = variantKey as RoutingStrategyId;
  plan.excludedRoute = null;
  return plan;
};

const applyProviderFilter = (
  plan: RoutingSimulationResult,
  providerIds: string[] | undefined,
): RoutingSimulationResult => {
  if (!providerIds || providerIds.length === 0) {
    return plan;
  }
  const workingPlan = clonePlan(plan);
  const allowed = new Set(providerIds);
  const filtered = workingPlan.distribution.filter((entry) => allowed.has(entry.route.id));
  if (filtered.length === 0) {
    workingPlan.distribution = [];
    workingPlan.cost.totalUsd = 0;
    workingPlan.cost.costPerMillionUsd = 0;
    workingPlan.excludedRoute = null;
    return workingPlan;
  }
  const totalTokens = filtered.reduce((sum, entry) => sum + entry.tokensMillions, 0);
  const normalized = normalizeDistribution(filtered).map((entry) => ({
    ...entry,
    cost: roundTo(entry.route.costPerMillion * entry.tokensMillions),
  }));
  const totalCost = roundTo(normalized.reduce((sum, entry) => sum + entry.cost, 0));
  workingPlan.distribution = normalized;
  workingPlan.cost.totalUsd = totalCost;
  workingPlan.cost.costPerMillionUsd = totalTokens > 0 ? roundTo(totalCost / totalTokens) : 0;
  workingPlan.excludedRoute =
    workingPlan.excludedRoute && allowed.has(workingPlan.excludedRoute.id)
      ? workingPlan.excludedRoute
      : null;
  return workingPlan;
};

const applyFailover = (
  plan: RoutingSimulationResult,
  failoverId: string | null | undefined,
): RoutingSimulationResult => {
  if (!failoverId || failoverId === 'none') {
    const resetPlan = clonePlan(plan);
    resetPlan.context.failoverProviderId = null;
    resetPlan.excludedRoute = null;
    return resetPlan;
  }
  const workingPlan = clonePlan(plan);
  const excludedIndex = workingPlan.distribution.findIndex((entry) => entry.route.id === failoverId);
  if (excludedIndex === -1) {
    workingPlan.context.failoverProviderId = null;
    workingPlan.excludedRoute = null;
    return workingPlan;
  }
  const [excluded] = workingPlan.distribution.splice(excludedIndex, 1);
  workingPlan.distribution = [];
  workingPlan.cost.totalUsd = 0;
  workingPlan.cost.costPerMillionUsd = 0;
  workingPlan.latency.avgLatencyMs = roundTo(plan.latency.avgLatencyMs * 1.08);
  workingPlan.latency.reliabilityScore = roundTo(
    Math.max(0, plan.latency.reliabilityScore - 2),
  );
  workingPlan.excludedRoute = excluded.route;
  workingPlan.context.failoverProviderId = failoverId;
  return workingPlan;
};

const buildMockRoutingPlan = (payload: RoutingSimulateRequestPayload): RoutingSimulationResult => {
  const strategyKey = payload.strategy ?? 'balanced';
  const basePlan = applyStrategyVariant(routingSimulation, strategyKey);
  const filteredPlan = applyProviderFilter(basePlan, payload.provider_ids);
  const finalPlan = applyFailover(filteredPlan, payload.failover_provider_id ?? null);
  const providerIds = payload.provider_ids && payload.provider_ids.length > 0
    ? [...payload.provider_ids]
    : [...routingSimulation.context.providerIds];
  finalPlan.context = {
    strategy: (strategyKey as RoutingStrategyId) ?? routingSimulation.context.strategy,
    providerIds,
    providerCount: providerIds.length,
    volumeMillions: payload.volume_millions ?? routingSimulation.context.volumeMillions,
    failoverProviderId: finalPlan.context.failoverProviderId,
  };
  return finalPlan;
};

const serializeRoutingPlan = (plan: RoutingSimulationResult) => ({
  context: {
    strategy: plan.context.strategy,
    provider_ids: plan.context.providerIds,
    provider_count: plan.context.providerCount,
    volume_millions: plan.context.volumeMillions,
    failover_provider_id: plan.context.failoverProviderId,
  },
  cost: {
    total_usd: plan.cost.totalUsd,
    cost_per_million_usd: plan.cost.costPerMillionUsd,
  },
  latency: {
    avg_latency_ms: plan.latency.avgLatencyMs,
    reliability_score: plan.latency.reliabilityScore,
  },
  distribution: plan.distribution.map((entry) => ({
    route: {
      id: entry.route.id,
      provider: entry.route.provider,
      lane: entry.route.lane,
      cost_per_million: entry.route.costPerMillion,
      latency_p95: entry.route.latencyP95,
      reliability: entry.route.reliability,
      capacity_score: entry.route.capacityScore,
    },
    share: entry.share,
    tokens_millions: entry.tokensMillions,
    cost: entry.cost,
  })),
  excluded_route: plan.excludedRoute
    ? {
        id: plan.excludedRoute.id,
        provider: plan.excludedRoute.provider,
        lane: plan.excludedRoute.lane,
        cost_per_million: plan.excludedRoute.costPerMillion,
        latency_p95: plan.excludedRoute.latencyP95,
        reliability: plan.excludedRoute.reliability,
        capacity_score: plan.excludedRoute.capacityScore,
      }
    : null,
});

const providerCatalog = (providersFixture as { providers: ProviderSummary[] }).providers;

const serverCatalogSource = (serversFixture as {
  servers: Array<Record<string, unknown>>;
}).servers;

const serverCatalogStore = new Map<string, Record<string, unknown>>();

const resetServerCatalogStore = () => {
  serverCatalogStore.clear();
  for (const server of serverCatalogSource) {
    const id = (server.id as string) ?? `server-${serverCatalogStore.size + 1}`;
    serverCatalogStore.set(id, createResponse(server));
  }
};

const cloneProcessState = (entry: Record<string, any>): Record<string, any> => ({
  ...entry,
  logs: (entry.logs ?? []).map((log: Record<string, unknown>) => ({ ...log })),
});

const processStateSource = (serverProcessesFixture as { processes: Array<Record<string, any>> }).processes;
const processStateByServer = new Map<string, Record<string, any>>();

const resetProcessState = () => {
  processStateByServer.clear();
  for (const entry of processStateSource) {
    processStateByServer.set(entry.server_id, cloneProcessState(entry));
  }
};

const healthHistoryByServer = new Map(
  Object.entries(
    (serverHealthFixture as { checks: Record<string, Array<Record<string, unknown>>> }).checks,
  ),
);

const sessionFixtureSource = (sessionsFixture as { sessions: Session[] }).sessions;
const sessionStore: Session[] = [];
let sessionSequence = 0;

const resetSessionStore = () => {
  sessionStore.splice(0, sessionStore.length, ...sessionFixtureSource.map((entry) => ({ ...entry })));
  sessionSequence = sessionStore.length;
};
const SESSION_TIMESTAMP_START = Date.UTC(2025, 2, 7, 10, 0, 0);

const nextProcessPid = (() => {
  let seed = 0;
  return () => {
    seed += 1;
    return 3200 + ((seed * 37) % 1200);
  };
})();

const latencySamples = [92, 104, 118, 133, 101, 89];
const nextLatencySample = (() => {
  let index = 0;
  return () => {
    const value = latencySamples[index % latencySamples.length];
    index += 1;
    return value;
  };
})();

const createDeterministicIdFactory = (prefix: string) => {
  let counter = 0;
  return () => {
    counter += 1;
    return `${prefix}-${counter.toString(36).padStart(2, '0')}`;
  };
};

const nextUserId = createDeterministicIdFactory('user');
const nextRoleId = createDeterministicIdFactory('role');
const nextKeyId = createDeterministicIdFactory('key');
const nextSecretSequence = (() => {
  let counter = 0;
  return () => {
    counter += 1;
    return counter;
  };
})();

const coerceOptionalString = (value: unknown): string | null => {
  if (typeof value !== 'string') {
    return null;
  }
  const normalized = value.trim();
  return normalized.length > 0 ? normalized : null;
};

const createFixtureSessionRecord = (
  providerId: string,
  reason: string | null,
  client: string | null,
): Session => {
  sessionSequence += 1;
  const createdAt = new Date(SESSION_TIMESTAMP_START + sessionSequence * 60_000).toISOString();
  return {
    id: `session-${providerId}-${7000 + sessionSequence}`,
    provider_id: providerId,
    created_at: createdAt,
    status: 'success',
    reason,
    client,
  };
};

const cloneDeep = <T>(value: T): T => JSON.parse(JSON.stringify(value)) as T;

const notifications = (notificationsFixture as {
  notifications: Array<Record<string, unknown>>;
}).notifications;

const agentCatalog = (agentsFixture as { agents: Array<Record<string, unknown>> }).agents.map(
  (entry) => ({
    ...(entry as Record<string, unknown>),
  }),
);

const FIXTURE_CLOCK_START = Date.UTC(2025, 2, 7, 12, 0, 0);

const nextIsoTimestamp = (() => {
  let step = 0;
  return () => {
    step += 1;
    return new Date(FIXTURE_CLOCK_START + step * 30_000).toISOString();
  };
})();

const createDeterministicCounter = () => {
  let counter = 0;
  return () => {
    counter += 1;
    return counter;
  };
};

const formatCounterToken = (value: number, width = 4): string =>
  value.toString(36).padStart(width, '0');

const nextSmokeRunCounter = createDeterministicCounter();
const nextAgentSmokeRunCounter = createDeterministicCounter();
const nextAgentInvokeCounter = createDeterministicCounter();
const nextMcpSmokeCounter = createDeterministicCounter();

const createFixtureTimeWindow = (durationMs: number) => {
  const startedAt = nextIsoTimestamp();
  const finishedAt = new Date(Date.parse(startedAt) + durationMs).toISOString();
  return { startedAt, finishedAt };
};

const createResponse = <T>(value: T): T => cloneDeep(value);

interface SecretRecord {
  provider_id: string;
  has_secret: boolean;
  updated_at: string | null;
  value: string | null;
}

const secretFixtures: SecretRecord[] = [
  {
    provider_id: 'gemini',
    has_secret: true,
    updated_at: '2025-03-06T09:00:00Z',
    value: 'gemini-api-key-fixture',
  },
  {
    provider_id: 'glm46',
    has_secret: false,
    updated_at: null,
    value: null,
  },
];

const secretStore = new Map<string, SecretRecord>();

const resetSecretStore = () => {
  secretStore.clear();
  for (const record of secretFixtures) {
    secretStore.set(record.provider_id, createResponse(record));
  }
};

interface CostPolicyRecord {
  id: string;
  name: string;
  description: string | null;
  monthly_spend_limit: number;
  currency: string;
  tags: string[];
  created_at: string;
  updated_at: string;
}

const costPolicyFixtures: CostPolicyRecord[] = [
  {
    id: 'finops-core',
    name: 'FinOps Core',
    description: 'Protege o orçamento principal de LLMs.',
    monthly_spend_limit: 42000,
    currency: 'USD',
    tags: ['llm', 'priority'],
    created_at: '2025-02-10T10:00:00Z',
    updated_at: '2025-03-05T09:30:00Z',
  },
  {
    id: 'experiments',
    name: 'Experimentos controlados',
    description: 'Limita rotas experimentais para conter custo.',
    monthly_spend_limit: 8000,
    currency: 'USD',
    tags: ['canary'],
    created_at: '2025-02-12T11:00:00Z',
    updated_at: '2025-03-01T16:45:00Z',
  },
];

const costPolicyStore = new Map<string, CostPolicyRecord>();

const resetCostPolicyStore = () => {
  costPolicyStore.clear();
  for (const policy of costPolicyFixtures) {
    costPolicyStore.set(policy.id, createResponse(policy));
  }
};

const listCostPolicies = (): CostPolicyRecord[] =>
  Array.from(costPolicyStore.values()).map((policy) => createResponse(policy));

type PolicyOverridesPayloadRecord = {
  policies?: Record<string, unknown> | null;
  routing?: Record<string, unknown> | null;
  finops?: Record<string, unknown> | null;
  hitl?: Record<string, unknown> | null;
  runtime?: Record<string, unknown> | null;
  tracing?: Record<string, unknown> | null;
};

interface PolicyOverrideRecord {
  id: string;
  route: string;
  project: string;
  template_id: string;
  max_latency_ms: number | null;
  max_cost_usd: number | null;
  require_manual_approval: boolean;
  notes: string | null;
  created_at: string;
  updated_at: string;
  overrides?: PolicyOverridesPayloadRecord | null;
}

const toPolicyOverridesPayload = (
  value: unknown,
): PolicyOverridesPayloadRecord | null => {
  if (value && typeof value === 'object') {
    return value as PolicyOverridesPayloadRecord;
  }
  return null;
};

const policyOverrideFixtures: PolicyOverrideRecord[] = [
  {
    id: 'override-route-ops',
    route: 'route-ops',
    project: 'routing-console',
    template_id: 'policy-routing-latency',
    max_latency_ms: 1200,
    max_cost_usd: 12,
    require_manual_approval: true,
    notes: 'Fixture override para desbloquear testes de HITL.',
    created_at: '2025-03-01T12:00:00Z',
    updated_at: '2025-03-06T08:30:00Z',
    overrides: {
      finops: {
        budgets: [
          { tier: 'economy', amount: 950, currency: 'USD', period: 'daily' },
          { tier: 'balanced', amount: 6400, currency: 'USD', period: 'weekly' },
          { tier: 'turbo', amount: 28000, currency: 'USD', period: 'monthly' },
        ],
      },
      routing: {
        intents: [
          {
            intent: 'chat.economy',
            description: 'Fallback econômico para chat.',
            default_tier: 'economy',
            tags: ['economy'],
            fallback_provider_id: 'glm46',
          },
        ],
      },
    },
  },
];

const policyOverrideStore = new Map<string, PolicyOverrideRecord>();

const resetPolicyOverrideStore = () => {
  policyOverrideStore.clear();
  for (const override of policyOverrideFixtures) {
    policyOverrideStore.set(override.id, createResponse(override));
  }
};

const listPolicyOverrides = (): PolicyOverrideRecord[] =>
  Array.from(policyOverrideStore.values()).map((override) => createResponse(override));

const policyTemplateCatalog = {
  templates: [
    {
      id: 'policy-routing-latency',
      name: 'Routing focado em latência',
      tagline: 'Diminui P95 usando fallback automático.',
      description: 'Rebalanceia tráfego priorizando rotas turbo.',
      price_delta: 1.08,
      latency_target: 0.82,
      guardrail_level: 'medium',
      features: ['prioriza-turbo', 'failover-automático'],
    },
    {
      id: 'policy-finops-burn',
      name: 'FinOps burn-rate',
      tagline: 'Ativa alertas de burn-rate agressivos.',
      description: 'Ajusta budgets e adiciona degradê suave.',
      price_delta: 0.95,
      latency_target: 1.05,
      guardrail_level: 'high',
      features: ['burn-rate', 'graceful-degradation'],
    },
  ],
  rollout: {
    generatedAt: '2025-03-06T10:00:00Z',
    plans: [
      {
        templateId: 'policy-routing-latency',
        generatedAt: '2025-03-06T09:45:00Z',
        allocations: [
          {
            segment: {
              id: 'canary',
              name: 'Canary',
              description: 'Clientes piloto para validação.',
            },
            coverage: 0.15,
            providers: providerCatalog.slice(0, 2),
          },
          {
            segment: {
              id: 'general',
              name: 'General availability',
              description: 'Segmento padrão das rotas.',
            },
            coverage: 0.85,
            providers: providerCatalog.slice(0, 3),
          },
        ],
      },
    ],
  },
};

const observabilityPreferencesState = {
  tracing: {
    provider: 'langsmith',
    endpoint: 'https://observability.example.com/tracing',
    project: 'console-mcp',
    dataset: 'production',
    headers: { Authorization: 'Bearer tracing-fixture' },
  },
  metrics: {
    provider: 'otlp',
    endpoint: 'https://observability.example.com/metrics',
    project: null,
    dataset: null,
    headers: null,
  },
  evals: null,
  updated_at: '2025-03-05T11:45:00Z',
  audit: {
    actor_id: 'user-ops',
    actor_name: 'Operations Bot',
    actor_roles: ['observability-admin'],
  },
};

interface DiagnosticsComponentFixture {
  ok: boolean;
  status_code: number;
  duration_ms: number;
  data: Record<string, unknown>;
  error: string | null;
}

const diagnosticsFixture = {
  timestamp: '2025-03-07T12:10:00Z',
  summary: {
    total: 3,
    successes: 3,
    failures: 0,
    errors: {},
  },
  health: {
    ok: true,
    status_code: 200,
    duration_ms: 15.2,
    data: { status: 'ok' },
    error: null,
  } satisfies DiagnosticsComponentFixture,
  providers: {
    ok: true,
    status_code: 200,
    duration_ms: 28.4,
    data: {
      providers: providerCatalog.map((provider) => ({ id: provider.id, status: 'ok' })),
    },
    error: null,
  } satisfies DiagnosticsComponentFixture,
  invoke: {
    ok: true,
    status_code: 200,
    duration_ms: 41.9,
    data: { result: { status: 'ok', duration_ms: 120 } },
    error: null,
  } satisfies DiagnosticsComponentFixture,
};

const marketplaceCatalog = {
  entries: [
    {
      id: 'observability-bundle',
      name: 'Observability bundle',
      slug: 'observability-bundle',
      summary: 'Dashboards e alarmes prontos para servidores MCP.',
      description: 'Inclui dashboards prontos para Grafana e alertas Prometheus.',
      origin: 'fixtures',
      rating: 4.8,
      cost: 249,
      tags: ['observability', 'dashboards'],
      capabilities: ['metrics', 'alerts'],
      repository_url: 'https://github.com/example/mcp-observability-bundle',
      package_path: 'packages/observability-bundle',
      manifest_filename: 'manifest.yaml',
      entrypoint_filename: 'main.py',
      target_repository: 'git@github.com:example/console-mcp.git',
      signature: 'fixture-signature-observability',
      created_at: '2025-02-01T12:00:00Z',
      updated_at: '2025-03-05T09:30:00Z',
    },
    {
      id: 'policy-pack',
      name: 'Policy pack',
      slug: 'policy-pack',
      summary: 'Coleção de políticas HITL pré-aprovadas.',
      description: 'Conjunto de políticas de governança com fluxo HITL integrado.',
      origin: 'fixtures',
      rating: 4.6,
      cost: 149,
      tags: ['policies', 'hitl'],
      capabilities: ['governance'],
      repository_url: 'https://github.com/example/mcp-policy-pack',
      package_path: 'packages/policy-pack',
      manifest_filename: 'manifest.yaml',
      entrypoint_filename: null,
      target_repository: 'git@github.com:example/console-mcp.git',
      signature: 'fixture-signature-policy',
      created_at: '2025-01-20T10:00:00Z',
      updated_at: '2025-02-28T15:45:00Z',
    },
  ],
};

interface SecurityUserRecord {
  id: string;
  name: string;
  email: string;
  roles: string[];
  status: string;
  created_at: string;
  last_seen_at: string | null;
  mfa_enabled: boolean;
}

const securityUserFixtures = (securityUsersFixture as { users: SecurityUserRecord[] }).users;

const securityUserStore = new Map<string, SecurityUserRecord>();

const resetSecurityUserStore = () => {
  securityUserStore.clear();
  for (const user of securityUserFixtures) {
    securityUserStore.set(user.id, createResponse(user));
  }
};

const listSecurityUsers = (): SecurityUserRecord[] =>
  Array.from(securityUserStore.values()).map((user) => createResponse(user));

interface SecurityRoleRecord {
  id: string;
  name: string;
  description: string;
  permissions: string[];
  members: number;
  created_at: string;
  updated_at: string;
}

const securityRoleFixtures = (securityRolesFixture as { roles: SecurityRoleRecord[] }).roles;

const securityRoleStore = new Map<string, SecurityRoleRecord>();

const resetSecurityRoleStore = () => {
  securityRoleStore.clear();
  for (const role of securityRoleFixtures) {
    securityRoleStore.set(role.id, createResponse(role));
  }
};

const listSecurityRoles = (): SecurityRoleRecord[] =>
  Array.from(securityRoleStore.values()).map((role) => createResponse(role));

interface SecurityApiKeyRecord {
  id: string;
  name: string;
  owner: string;
  scopes: string[];
  status: string;
  created_at: string;
  last_used_at: string | null;
  expires_at: string | null;
  token_preview: string | null;
}

const securityApiKeyFixtures = (securityApiKeysFixture as { keys: SecurityApiKeyRecord[] }).keys;

const securityApiKeyStore = new Map<string, SecurityApiKeyRecord>();

const resetSecurityApiKeyStore = () => {
  securityApiKeyStore.clear();
  for (const key of securityApiKeyFixtures) {
    securityApiKeyStore.set(key.id, createResponse(key));
  }
};

const listSecurityApiKeys = (): SecurityApiKeyRecord[] =>
  Array.from(securityApiKeyStore.values()).map((key) => createResponse(key));

type AuditTrailStore = Map<string, Array<Record<string, unknown>>>;

type AuditTrailFixtureMap = Record<string, Array<Record<string, unknown>>>;

const securityAuditTrailFixtures = (
  securityAuditTrailFixture as { events: AuditTrailFixtureMap }
).events;

const securityAuditTrailStore: AuditTrailStore = new Map();

const resetSecurityAuditTrailStore = () => {
  securityAuditTrailStore.clear();
  for (const [key, events] of Object.entries(securityAuditTrailFixtures)) {
    securityAuditTrailStore.set(key, createResponse(events));
  }
};

interface SecurityAuditLogRecord {
  id: string;
  created_at: string;
  actor_id: string | null;
  actor_name: string | null;
  actor_roles: string[];
  action: string;
  resource: string;
  status: string;
  plan_id: string | null;
  metadata?: Record<string, unknown> | null;
}

const securityAuditLogFixtures = (
  securityAuditLogsFixture as { events: SecurityAuditLogRecord[] }
).events;

const configChatThreads = new Map<string, Array<Record<string, unknown>>>();

const ensureChatThread = (threadId: string) => {
  if (!configChatThreads.has(threadId)) {
    configChatThreads.set(threadId, [
      {
        id: `${threadId}-assistant-1`,
        role: 'assistant',
        content: 'Olá! Sou o assistente de configuração da Console MCP.',
        created_at: '2025-03-07T10:00:00Z',
      },
    ]);
  }
  return configChatThreads.get(threadId)!;
};

const agentPlanHistoryStore = new Map<string, Array<Record<string, unknown>>>();

const getAgentPlanHistory = (agentId: string) => {
  if (!agentPlanHistoryStore.has(agentId)) {
    agentPlanHistoryStore.set(agentId, []);
  }
  return agentPlanHistoryStore.get(agentId)!;
};

const configMcpUpdatePlan = {
  plan_id: 'mcp-update-plan-fixture',
  summary: 'Atualizar manifesto MCP via fixtures.',
  message: 'Plano preparado pelas fixtures locais.',
  diffs: [
    {
      id: 'diff-manifest',
      title: 'agents/gemini/agent.yaml',
      summary: 'Atualiza owner e descrição.',
      diff: '--- a/agent.yaml\n+++ b/agent.yaml\n+owner: platform-team\n+tags:\n+  - fixtures',
    },
  ],
};

const configMcpUpdateApply = {
  status: 'applied',
  message: 'Atualização enviada com sucesso via fixtures.',
  record_id: 'mcp-update-record-fixture',
  branch: 'feature/fixtures',
  pull_request: {
    provider: 'github',
    id: 'pr-fixture',
    number: '101',
    url: 'https://github.com/example/console-mcp/pull/101',
    title: 'Atualizar manifesto MCP (fixtures)',
    state: 'open',
    head_sha: 'f1x7ur3',
    branch: 'feature/fixtures',
    merged: false,
  },
};

const mcpOnboardingStatus = {
  recordId: 'onboard-fixture',
  status: 'completed',
  branch: 'feature/onboard-fixtures',
  baseBranch: 'main',
  commitSha: '0nb04rd123',
  pullRequest: configMcpUpdateApply.pull_request
    ? createResponse(configMcpUpdateApply.pull_request)
    : null,
  updatedAt: '2025-03-07T11:15:00Z',
};

const defaultAgentSmokeRun: AgentSmokeRun = {
  runId: 'fixture-smoke-run',
  status: 'passed',
  summary: 'Smoke executado com sucesso usando fixtures locais.',
  reportUrl: 'https://observability.example.com/smoke/report-fixture',
  startedAt: '2025-03-06T12:00:00Z',
  finishedAt: '2025-03-06T12:00:05Z',
};

const agentSmokeRuns = new Map<string, AgentSmokeRun>();

const SMOKE_LOG_LEVELS: SmokeRunLogEntry['level'][] = ['debug', 'info', 'warning', 'error'];

type SmokeRunFixtureLog = {
  id: string;
  timestamp: string;
  level: SmokeRunLogEntry['level'];
  message: string;
};

type SmokeRunFixture = {
  run_id: string;
  status: SmokeRunStatus;
  summary?: string | null;
  triggered_by?: string | null;
  triggered_at?: string | null;
  finished_at?: string | null;
  logs?: SmokeRunFixtureLog[] | null;
};

type SmokeEndpointFixture = {
  id: string;
  name: string;
  description?: string | null;
  url: string;
  last_run?: SmokeRunFixture | null;
};

const smokeEndpointsSource = (smokeEndpointsFixture as { endpoints: SmokeEndpointFixture[] }).endpoints;

const smokeEndpointStore = new Map<string, SmokeEndpointFixture>();

const resetSmokeEndpointStore = () => {
  smokeEndpointStore.clear();
  for (const endpoint of smokeEndpointsSource) {
    smokeEndpointStore.set(endpoint.id, cloneDeep(endpoint));
  }
};

export const resetMockState = () => {
  resetProcessState();
  resetServerCatalogStore();
  resetSessionStore();
  resetSmokeEndpointStore();
  agentSmokeRuns.clear();
  resetSecretStore();
  resetCostPolicyStore();
  resetPolicyOverrideStore();
  resetSecurityUserStore();
  resetSecurityRoleStore();
  resetSecurityApiKeyStore();
  resetSecurityAuditTrailStore();
  configChatThreads.clear();
  agentPlanHistoryStore.clear();
  appendAgentHistory('catalog-search', {
    summary: 'Plano inicial aplicado via fixtures.',
    plan_id: 'catalog-search-plan-inicial',
  });
};

const cloneSmokeRun = (run: SmokeRunSummary): SmokeRunFixture => ({
  run_id: run.runId,
  status: run.status,
  summary: run.summary,
  triggered_by: run.triggeredBy,
  triggered_at: run.triggeredAt,
  finished_at: run.finishedAt,
  logs: run.logs.map((log) => ({
    id: log.id,
    timestamp: log.timestamp,
    level: log.level,
    message: log.message,
  })),
});

const toSmokeRunPayload = (run: SmokeRunFixture | null | undefined): SmokeRunFixture | null => {
  if (!run) {
    return null;
  }
  return {
    run_id: run.run_id,
    status: run.status,
    summary: run.summary ?? null,
    triggered_by: run.triggered_by ?? null,
    triggered_at: run.triggered_at ?? null,
    finished_at: run.finished_at ?? null,
    logs: (run.logs ?? []).map((log) => ({
      id: log.id,
      timestamp: log.timestamp,
      level: SMOKE_LOG_LEVELS.includes(log.level) ? log.level : 'info',
      message: log.message,
    })),
  };
};

const buildSmokeEndpointPayload = (endpoint: SmokeEndpointFixture) => ({
  id: endpoint.id,
  name: endpoint.name,
  description: endpoint.description ?? null,
  url: endpoint.url,
  last_run: toSmokeRunPayload(endpoint.last_run ?? null),
});

const SMOKE_RUN_SUMMARY: SmokeRunSummary = {
  runId: 'fixture-smoke',
  status: 'passed',
  summary: 'Verificação concluída com sucesso via fixtures.',
  triggeredBy: 'svc-smoke',
  triggeredAt: '2025-03-07T08:00:00Z',
  finishedAt: '2025-03-07T08:00:05Z',
  logs: [
    {
      id: 'log-fixture-1',
      timestamp: '2025-03-07T08:00:01Z',
      level: 'info',
      message: 'GET /health -> 200',
    },
    {
      id: 'log-fixture-2',
      timestamp: '2025-03-07T08:00:04Z',
      level: 'warning',
      message: 'Latência acima do esperado: 210ms',
    },
  ],
};

const policyManifestPayload = policyManifestFixture as Record<string, unknown>;
const compliancePayload = policiesComplianceFixture as Record<string, unknown>;

const FINOPS_POLICY_SNIPPET = JSON.stringify(
  {
    finops: {
      budgets: {
        daily: 950,
        weekly: 6400,
        monthly: 28000,
      },
      alerts: ['burn-rate', 'cache-hit'],
      cache: {
        ttl_seconds: 360,
      },
    },
  },
  null,
  2,
);

const FINOPS_POLICY_CONTEXT_SNIPPET =
  '"finops": {\n  "budgets": {\n    "daily": 950,\n    "weekly": 6400,\n    "monthly": 28000\n  },\n  "cache": {\n    "ttl_seconds": 360\n  },\n  "alerts": ["burn-rate", "cache-hit"]\n}';

const FINOPS_MANIFEST_DIFF = [
  'diff --git a/policies/manifest.json b/policies/manifest.json',
  '--- a/policies/manifest.json',
  '+++ b/policies/manifest.json',
  '@@ -12,7 +12,7 @@ "finops": {',
  '-    "daily": 1200,',
  '+    "daily": 950,',
  '@@ -24,6 +24,8 @@ "finops": {',
  '-  "cache": {',
  '-    "ttl_seconds": 600',
  '-  }',
  '+  "cache": {',
  '+    "ttl_seconds": 360',
  '+  },',
  '+  "alerts": ["burn-rate", "cache-hit"]',
  '}',
].join('\n');

const finopsPlanResponseFixture = {
  plan: {
    intent: 'policies.update',
    summary: 'Atualizar limites e alertas FinOps usando fixtures locais.',
    status: 'pending',
    steps: [
      {
        id: 'finops-budget-update',
        title: 'Sincronizar budgets FinOps',
        description:
          'Recalibra budgets e alertas de burn rate com base na sprint atual para manter custos sob controle.',
        depends_on: [],
        actions: [
          {
            type: 'file.update',
            path: 'policies/manifest.json',
            contents: FINOPS_POLICY_SNIPPET,
            encoding: 'utf-8',
            overwrite: true,
          },
        ],
      },
    ],
    diffs: [
      {
        path: 'policies/manifest.json',
        summary: 'Ajustar budgets e alertas FinOps (fixtures)',
        change_type: 'modify',
        diff: FINOPS_MANIFEST_DIFF,
      },
    ],
    risks: [
      {
        title: 'Aumento de alertas',
        impact: 'médio',
        mitigation: 'Monitorar o dashboard de FinOps nas próximas 24 horas.',
      },
    ],
    context: [
      {
        path: 'policies/manifest.json',
        snippet: FINOPS_POLICY_CONTEXT_SNIPPET,
        score: 0.82,
        title: 'Manifesto FinOps (trecho)',
        chunk: 1,
      },
    ],
    approval_rules: ['finops-core'],
  },
  preview: {
    branch: 'chore/finops-plan-fixtures',
    base_branch: 'main',
    commit_message: 'chore: atualizar políticas FinOps (fixtures)',
    pull_request: {
      provider: 'github',
      title: 'Atualizar políticas FinOps (fixtures)',
      body:
        'Plano gerado a partir das fixtures para revisar budgets, alertas e TTL de cache.',
    },
  },
};

const finopsPlanApplyFixture = {
  status: 'applied',
  mode: 'branch_pr',
  plan_id: 'finops-plan-fixture',
  record_id: 'finops-plan-record',
  branch: 'chore/finops-plan-fixtures',
  base_branch: 'main',
  commit_sha: 'f1x7ur3d0c',
  diff: {
    stat: '1 file changed, 6 insertions(+), 2 deletions(-)',
    patch: FINOPS_MANIFEST_DIFF,
  },
  hitl_required: false,
  message: 'Plano FinOps aplicado com sucesso nas fixtures.',
  approval_id: null,
  pull_request: {
    provider: 'github',
    id: 'finops-plan-42',
    number: '42',
    url: 'https://github.com/example/console-mcp/pull/42',
    title: 'Atualizar políticas FinOps (fixtures)',
    state: 'open',
    head_sha: 'f1x7ur3d0c',
    branch: 'chore/finops-plan-fixtures',
    ci_status: 'success',
    review_status: 'approved',
    merged: false,
    last_synced_at: '2025-03-07T09:45:00Z',
    reviewers: [
      { id: 'mcp-bot', name: 'MCP Bot', status: 'approved' },
    ],
    ci_results: [
      {
        name: 'lint',
        status: 'passed',
        details_url: 'https://ci.example.com/runs/finops-plan-fixtures',
      },
    ],
  },
};

const isAgentLayer = (value: unknown): value is AgentConfigLayer =>
  value === 'policies' || value === 'routing' || value === 'finops' || value === 'observability';

type AgentHistoryEntryInput = {
  plan_id?: string;
  summary?: string;
  requested_by?: string;
  created_at?: string;
  status?: string;
  status_label?: string;
  layer?: AgentConfigLayer;
  plan_payload?: Record<string, unknown> | null;
  patch?: string | null;
  pull_request?: Record<string, unknown> | null;
};

const appendAgentHistory = (agentId: string, entry: AgentHistoryEntryInput) => {
  const history = getAgentPlanHistory(agentId);

  const planId = entry.plan_id ?? `${agentId}-plan-fixture`;
  const requestedBy = entry.requested_by ?? 'fixtures@console';
  const createdAt = entry.created_at ?? nextIsoTimestamp();
  const status = (entry.status ?? 'completed').toLowerCase();
  const statusLabel = entry.status_label ?? 'Concluído';
  const layer = isAgentLayer(entry.layer) ? entry.layer : 'policies';

  let planPayload: Record<string, unknown> | null;
  if (entry.plan_payload === undefined) {
    planPayload = createResponse(finopsPlanResponseFixture.plan);
  } else if (entry.plan_payload === null) {
    planPayload = null;
  } else {
    planPayload = createResponse(entry.plan_payload);
  }

  let pullRequest: Record<string, unknown> | null;
  if (entry.pull_request === undefined) {
    pullRequest = finopsPlanApplyFixture.pull_request
      ? createResponse(finopsPlanApplyFixture.pull_request)
      : null;
  } else if (entry.pull_request === null) {
    pullRequest = null;
  } else {
    pullRequest = createResponse(entry.pull_request);
  }

  const record = {
    id: `${agentId}-history-${history.length + 1}`,
    layer,
    status,
    status_label: statusLabel,
    requested_by: requestedBy,
    created_at: createdAt,
    summary: entry.summary ?? `Plano ${planId} aplicado via fixtures.`,
    plan_id: planId,
    plan_payload: planPayload,
    patch: entry.patch === undefined ? FINOPS_MANIFEST_DIFF : entry.patch,
    pull_request: pullRequest,
  };

  history.unshift(record);
};

resetMockState();

const configReloadPlanFixture = {
  message: 'Plano de reload gerado via fixtures.',
  plan: createResponse(finopsPlanResponseFixture.plan),
  planPayload: createResponse(finopsPlanResponseFixture.plan),
  patch: FINOPS_MANIFEST_DIFF,
  planId: 'reload-plan-fixture',
};

const buildPlanResponse = (summary: string, intent = 'config.update') => {
  const response = cloneDeep(finopsPlanResponseFixture);
  response.plan.summary = summary;
  response.plan.intent = intent;
  if (response.preview) {
    response.preview.branch = `fixtures/${intent.replace(/\./g, '-')}`;
    response.preview.commit_message = `chore: ${summary.toLowerCase()}`;
  }
  return response;
};

const sanitizeAgentSlug = (value: unknown, fallback = 'agent-fixture'): string => {
  if (typeof value !== 'string') {
    return fallback;
  }
  const normalized = value
    .normalize('NFD')
    .replace(/[\u0300-\u036f]/g, '')
    .toLowerCase()
    .replace(/[^a-z0-9-]+/g, '-')
    .replace(/-{2,}/g, '-')
    .replace(/^-+|-+$/g, '');
  return normalized || fallback;
};

const toTitleCase = (value: string): string =>
  value
    .split(/[-_\s]+/)
    .filter(Boolean)
    .map((segment) => segment.charAt(0).toUpperCase() + segment.slice(1))
    .join(' ');

const ensureManifestRecord = (source: string, slug: string): Record<string, unknown> => {
  try {
    const parsed = JSON.parse(source) as Record<string, unknown>;
    if (parsed && typeof parsed === 'object') {
      const record = { ...parsed };
      if (typeof record.name !== 'string' || !record.name.trim()) {
        record.name = slug;
      }
      if (typeof record.title !== 'string' || !record.title.trim()) {
        record.title = toTitleCase(slug);
      }
      if (typeof record.description !== 'string' || !record.description.trim()) {
        record.description = 'Manifesto gerado via fixtures para o novo agent.';
      }
      if (!Array.isArray(record.capabilities)) {
        record.capabilities = ['monitoring'];
      }
      return record;
    }
  } catch {
    // ignore parse errors and fall back to default record
  }
  return {
    name: slug,
    title: toTitleCase(slug),
    description: 'Manifesto gerado via fixtures para o novo agent.',
    capabilities: ['monitoring'],
    model: { provider: 'openai', name: 'gpt-4o-mini' },
    tools: [],
  };
};

const formatManifestDiff = (manifest: Record<string, unknown>, path: string): string => {
  const lines = JSON.stringify(manifest, null, 2)
    .split('\n')
    .map((line) => `+${line}`);
  return ['--- /dev/null', `+++ ${path}`, ...lines, ''].join('\n');
};

const buildGovernedAgentPlanResponse = (
  slug: string,
  repository: string,
  manifestSource: string,
  servers: string[],
) => {
  const safeRepo = repository || 'agents-hub';
  const manifestRecord = ensureManifestRecord(manifestSource, slug);
  const manifestPath = `${safeRepo}/app/agents/${slug}/agent.yaml`;
  const readmePath = `${safeRepo}/app/agents/${slug}/README.md`;
  const manifestDiff = formatManifestDiff(manifestRecord, manifestPath);
  const readmeDiff = ['--- /dev/null', `+++ ${readmePath}`, `+# ${toTitleCase(slug)}`, '+', '+Documentação inicial gerada automaticamente via fixtures.', ''].join(
    '\n',
  );
  const serversLabel = servers.length > 0 ? servers.join(', ') : 'servidores MCP pendentes';

  const plan = {
    intent: 'agents.governed.plan',
    summary: `Adicionar agent ${slug} ao repositório ${safeRepo}.`,
    status: 'pending',
    steps: [
      {
        id: 'scaffold-agent',
        title: `Scaffold agent '${slug}'`,
        description: 'Gerar manifesto base e arquivos iniciais.',
        depends_on: [],
        actions: [
          {
            type: 'file.create',
            path: manifestPath,
            contents: JSON.stringify(manifestRecord, null, 2),
            encoding: 'utf-8',
            overwrite: false,
          },
        ],
      },
      {
        id: 'register-servers',
        title: 'Registrar servidores MCP',
        description: `Habilitar integrações para: ${serversLabel}.`,
        depends_on: ['scaffold-agent'],
        actions: servers.map((serverId) => ({
          type: 'config.update',
          path: `mcp/servers/${serverId}`,
          contents: `enable agent ${slug}`,
          encoding: 'utf-8',
          overwrite: false,
        })),
      },
    ],
    diffs: [
      {
        path: manifestPath,
        summary: 'Criar manifesto inicial do agent',
        change_type: 'create',
        diff: manifestDiff,
      },
      {
        path: readmePath,
        summary: 'Criar documentação inicial do agent',
        change_type: 'create',
        diff: readmeDiff,
      },
    ],
    risks: [
      {
        title: 'Validação de segredos',
        impact: 'médio',
        mitigation: 'Confirmar variáveis de ambiente com os owners antes do deploy.',
      },
      {
        title: 'Smoke tests pendentes',
        impact: 'baixo',
        mitigation: 'Adicionar smoke endpoints para validar o agent após provisionamento.',
      },
    ],
    context: [
      {
        path: manifestPath,
        snippet: JSON.stringify(manifestRecord, null, 2).slice(0, 280),
        score: 0.92,
        title: 'Manifesto proposto',
        chunk: 1,
      },
    ],
    approval_rules: ['governance-mcp'],
  };

  const preview = {
    branch: `feature/add-${slug}`,
    base_branch: 'main',
    commit_message: `feat: adicionar agent ${slug}`,
    pull_request: {
      provider: 'github',
      title: `feat: adicionar agent ${slug}`,
      url: `https://github.com/intellij-mcp-orchestration/${safeRepo}/pull/42`,
    },
  };

  return { plan, preview };
};

const experimentItems = (telemetryExperimentsFixture as {
  items: TelemetryExperimentSummaryEntry[];
}).items;

const laneCostItems = (telemetryLaneCostsFixture as { items: TelemetryLaneCostEntry[] }).items;

const marketplaceEntries = (telemetryMarketplaceFixture as {
  items: MarketplacePerformanceEntry[];
}).items;

type FinOpsEventFixture = {
  provider_id: string;
  tool: string;
  route: string | null;
  tokens_in: number;
  tokens_out: number;
  duration_ms: number;
  status: string;
  cost_estimated_usd: number | null;
  ts: string;
  metadata?: Record<string, unknown>;
  experiment_cohort?: string | null;
  experiment_tag?: string | null;
};

const finopsEventItems = (finopsEventsFixture as { events: FinOpsEventFixture[] }).events;

type TelemetryRunFixtureEntry = Omit<TelemetryRunEntry, 'lane' | 'metadata'> & {
  lane: string | null;
  metadata?: Record<string, unknown> | null;
};

type TelemetryRunsFixture = {
  items: TelemetryRunFixtureEntry[];
};

const telemetryRunsRaw = telemetryRunsFixture as TelemetryRunsFixture;

const toNullableRoutingLane = (value: string | null): RoutingLane | null => {
  if (value === null) {
    return null;
  }
  return toRoutingLane(value);
};

const telemetryRuns: TelemetryRunEntry[] = telemetryRunsRaw.items.map((run) => ({
  ...run,
  lane: toNullableRoutingLane(run.lane),
  metadata: run.metadata ?? {},
}));

export const handlers = [
  http.get(`${API_PREFIX}/servers`, () =>
    HttpResponse.json({ servers: Array.from(serverCatalogStore.values()) }),
  ),
  http.get(`${API_PREFIX}/servers/processes`, () =>
    HttpResponse.json({ processes: Array.from(processStateByServer.values()) }),
  ),
  http.get(`${API_PREFIX}/servers/:serverId/process/logs`, ({ params }) => {
    const serverId = params.serverId as string;
    const snapshot = processStateByServer.get(serverId);
    const logs = snapshot?.logs ?? [];
    const cursor = snapshot?.cursor ?? `${serverId}-cursor`;
    return HttpResponse.json({ logs, cursor });
  }),
  http.get(`${API_PREFIX}/servers/:serverId/health`, ({ params }) => {
    const serverId = params.serverId as string;
    const checks = healthHistoryByServer.get(serverId) ?? [];
    return HttpResponse.json({ checks });
  }),
  http.post(`${API_PREFIX}/servers/:serverId/process/:action`, ({ params }) => {
    const serverId = params.serverId as string;
    const action = params.action as string;
    const current = processStateByServer.get(serverId);
    if (!current) {
      return HttpResponse.json({ process: null }, { status: 404 });
    }

    const now = nextIsoTimestamp();
    const next = cloneProcessState(current);

    if (action === 'stop') {
      next.status = 'stopped';
      next.pid = null;
      next.started_at = current.started_at;
      next.stopped_at = now;
      next.return_code = 0;
      next.last_error = null;
    } else {
      next.status = 'running';
      next.pid = nextProcessPid();
      next.started_at = now;
      next.stopped_at = null;
      next.return_code = null;
      next.last_error = null;
    }

    processStateByServer.set(serverId, next);
    return HttpResponse.json({ process: next });
  }),
  http.post(`${API_PREFIX}/servers/:serverId/health/ping`, ({ params }) => {
    const serverId = params.serverId as string;
    const checks = healthHistoryByServer.get(serverId) ?? [];
    const check = {
      status: 'healthy',
      checked_at: nextIsoTimestamp(),
      latency_ms: nextLatencySample(),
      message: 'Ping realizado com sucesso via fixtures.',
      actor: 'fixtures@console',
      plan_id: null,
    };
    checks.unshift(createResponse(check));
    healthHistoryByServer.set(serverId, checks);
    return HttpResponse.json({ check });
  }),
  http.put(`${API_PREFIX}/servers/:serverId`, async ({ params, request }) => {
    const serverId = params.serverId as string;
    const current = serverCatalogStore.get(serverId);
    if (!current) {
      return HttpResponse.json({ detail: 'Server not found' }, { status: 404 });
    }
    let payload: Record<string, unknown> = {};
    try {
      payload = (await request.json()) as Record<string, unknown>;
    } catch {
      // ignore malformed payloads
    }
    const updated = {
      ...current,
      ...payload,
      id: serverId,
      updated_at: nextIsoTimestamp(),
    };
    serverCatalogStore.set(serverId, updated);
    return HttpResponse.json({ server: updated });
  }),
  http.delete(`${API_PREFIX}/servers/:serverId`, ({ params }) => {
    const serverId = params.serverId as string;
    serverCatalogStore.delete(serverId);
    processStateByServer.delete(serverId);
    healthHistoryByServer.delete(serverId);
    return new HttpResponse(null, { status: 204 });
  }),
  http.get(`${API_PREFIX}/sessions`, () => HttpResponse.json({ sessions: sessionStore })),
  http.post(`${API_PREFIX}/providers/:providerId/sessions`, async ({ params, request }) => {
    const providerId = params.providerId as string;
    const provider = providerCatalog.find((entry) => entry.id === providerId);
    if (!provider) {
      return HttpResponse.json({ detail: 'Provider not found' }, { status: 404 });
    }

    let payload: { reason?: unknown; client?: unknown } = {};
    try {
      payload = (await request.json()) as { reason?: unknown; client?: unknown };
    } catch {
      // ignore malformed bodies and fall back to defaults
    }

    const reason = coerceOptionalString(payload.reason);
    const client = coerceOptionalString(payload.client);
    const session = createFixtureSessionRecord(providerId, reason, client);

    sessionStore.unshift({ ...session });

    return HttpResponse.json(
      {
        session,
        provider,
      },
      { status: 201 },
    );
  }),
  http.get(`${API_PREFIX}/secrets`, () =>
    HttpResponse.json({
      secrets: Array.from(secretStore.values()).map((secret) => ({
        provider_id: secret.provider_id,
        has_secret: secret.has_secret,
        updated_at: secret.updated_at,
      })),
    }),
  ),
  http.get(`${API_PREFIX}/secrets/:providerId`, ({ params }) => {
    const providerId = params.providerId as string;
    const secret = secretStore.get(providerId);
    if (!secret) {
      return HttpResponse.json({ detail: 'Secret not found' }, { status: 404 });
    }
    const updatedAt = secret.updated_at ?? nextIsoTimestamp();
    if (!secret.has_secret || !secret.value) {
      return HttpResponse.json({
        provider_id: providerId,
        value: '',
        updated_at: updatedAt,
      });
    }
    return HttpResponse.json({
      provider_id: providerId,
      value: secret.value,
      updated_at: updatedAt,
    });
  }),
  http.put(`${API_PREFIX}/secrets/:providerId`, async ({ params, request }) => {
    const providerId = params.providerId as string;
    let payload: { value?: unknown } = {};
    try {
      payload = (await request.json()) as { value?: unknown };
    } catch {
      // ignore malformed payloads and use empty value
    }
    const rawValue = typeof payload.value === 'string' ? payload.value : '';
    const record = secretStore.get(providerId) ?? {
      provider_id: providerId,
      has_secret: false,
      updated_at: null,
      value: null,
    };
    const updatedAt = nextIsoTimestamp();
    record.value = rawValue;
    record.has_secret = rawValue.trim().length > 0;
    record.updated_at = updatedAt;
    secretStore.set(providerId, record);
    return HttpResponse.json({
      provider_id: providerId,
      value: rawValue,
      updated_at: updatedAt,
    });
  }),
  http.delete(`${API_PREFIX}/secrets/:providerId`, ({ params }) => {
    const providerId = params.providerId as string;
    const record = secretStore.get(providerId);
    if (!record) {
      return new HttpResponse(null, { status: 204 });
    }
    record.has_secret = false;
    record.value = null;
    record.updated_at = nextIsoTimestamp();
    secretStore.set(providerId, record);
    return new HttpResponse(null, { status: 204 });
  }),
  http.post(`${API_PREFIX}/secrets/:providerId/test`, ({ params }) => {
    const providerId = params.providerId as string;
    const record = secretStore.get(providerId);
    const status = record?.has_secret ? 'healthy' : 'degraded';
    return HttpResponse.json({
      provider_id: providerId,
      status,
      latency_ms: status === 'healthy' ? 120 : 420,
      tested_at: nextIsoTimestamp(),
      message:
        status === 'healthy'
          ? 'Secret validado pelas fixtures locais.'
          : 'Secret ausente; recomenda-se atualizar via fixtures.',
    });
  }),
  http.post(`${API_PREFIX}/diagnostics/run`, async ({ request }) => {
    try {
      await request.json();
    } catch {
      // ignore malformed payloads to keep fixtures resilient
    }
    return HttpResponse.json(diagnosticsFixture);
  }),
  http.get(`${API_PREFIX}/observability/preferences`, () =>
    HttpResponse.json(createResponse(observabilityPreferencesState)),
  ),
  http.put(`${API_PREFIX}/observability/preferences`, async ({ request }) => {
    let payload: Record<string, unknown> = {};
    try {
      payload = (await request.json()) as Record<string, unknown>;
    } catch {
      // ignore malformed payloads
    }

    const applySettings = (key: 'tracing' | 'metrics' | 'evals') => {
      if (Object.prototype.hasOwnProperty.call(payload, key)) {
        const value = payload[key];
        if (value === null) {
          (observabilityPreferencesState as Record<string, unknown>)[key] = null;
        } else if (typeof value === 'object' && value) {
          const current =
            (observabilityPreferencesState as Record<string, unknown>)[key] ?? {};
          (observabilityPreferencesState as Record<string, unknown>)[key] = {
            ...(current as Record<string, unknown>),
            ...(value as Record<string, unknown>),
          };
        }
      }
    };

    applySettings('tracing');
    applySettings('metrics');
    applySettings('evals');

    observabilityPreferencesState.updated_at = nextIsoTimestamp();
    observabilityPreferencesState.audit = {
      actor_id: 'user-ops',
      actor_name: 'Operations Bot',
      actor_roles: ['observability-admin'],
    };

    return HttpResponse.json(createResponse(observabilityPreferencesState));
  }),
  http.get(`${API_PREFIX}/notifications`, () => HttpResponse.json({ notifications })),
  http.get(`${API_PREFIX}/policies/compliance`, () => HttpResponse.json(compliancePayload)),
  http.get(`${API_PREFIX}/policy/compliance`, () => HttpResponse.json(compliancePayload)),
  http.get(`${API_PREFIX}/policies/hitl/queue`, () =>
    HttpResponse.json({
      requests: [],
      stats: { pending: 0, completed: 0 },
    }),
  ),
  http.get(`${API_PREFIX}/policies`, () =>
    HttpResponse.json({ policies: listCostPolicies() }),
  ),
  http.post(`${API_PREFIX}/policies`, async ({ request }) => {
    let payload: Record<string, unknown> = {};
    try {
      payload = (await request.json()) as Record<string, unknown>;
    } catch {
      // ignore
    }
    const now = nextIsoTimestamp();
    const rawId = typeof payload.id === 'string' && payload.id.trim().length > 0
      ? payload.id.trim()
      : `policy-${costPolicyStore.size + 1}`;
    const record: CostPolicyRecord = {
      id: rawId,
      name: typeof payload.name === 'string' ? payload.name : `Policy ${rawId}`,
      description:
        typeof payload.description === 'string' ? payload.description : null,
      monthly_spend_limit: Number(payload.monthly_spend_limit ?? 0),
      currency: typeof payload.currency === 'string' ? payload.currency : 'USD',
      tags: Array.isArray(payload.tags)
        ? (payload.tags as unknown[]).map((tag) => String(tag))
        : [],
      created_at: now,
      updated_at: now,
    };
    costPolicyStore.set(record.id, record);
    return HttpResponse.json(record, { status: 201 });
  }),
  http.put(`${API_PREFIX}/policies/:policyId`, async ({ params, request }) => {
    const policyId = params.policyId as string;
    const current = costPolicyStore.get(policyId);
    if (!current) {
      return HttpResponse.json({ detail: 'Policy not found' }, { status: 404 });
    }
    let payload: Record<string, unknown> = {};
    try {
      payload = (await request.json()) as Record<string, unknown>;
    } catch {
      // ignore
    }
    const updated: CostPolicyRecord = {
      ...current,
      name: typeof payload.name === 'string' ? payload.name : current.name,
      description:
        typeof payload.description === 'string'
          ? payload.description
          : current.description,
      monthly_spend_limit: Number(
        payload.monthly_spend_limit ?? current.monthly_spend_limit,
      ),
      currency: typeof payload.currency === 'string' ? payload.currency : current.currency,
      tags: Array.isArray(payload.tags)
        ? (payload.tags as unknown[]).map((tag) => String(tag))
        : current.tags,
      updated_at: nextIsoTimestamp(),
    };
    costPolicyStore.set(policyId, updated);
    return HttpResponse.json(updated);
  }),
  http.delete(`${API_PREFIX}/policies/:policyId`, ({ params }) => {
    const policyId = params.policyId as string;
    costPolicyStore.delete(policyId);
    return new HttpResponse(null, { status: 204 });
  }),
  http.get(`${API_PREFIX}/policies/overrides`, () =>
    HttpResponse.json({ overrides: listPolicyOverrides() }),
  ),
  http.post(`${API_PREFIX}/policies/overrides`, async ({ request }) => {
    let payload: Record<string, unknown> = {};
    try {
      payload = (await request.json()) as Record<string, unknown>;
    } catch {
      // ignore
    }
    const now = nextIsoTimestamp();
    const rawId = typeof payload.id === 'string' && payload.id.trim().length > 0
      ? payload.id.trim()
      : `override-${policyOverrideStore.size + 1}`;
    const record: PolicyOverrideRecord = {
      id: rawId,
      route: String(payload.route ?? 'default'),
      project: String(payload.project ?? 'console'),
      template_id: String(payload.template_id ?? 'policy-routing-latency'),
      max_latency_ms: payload.max_latency_ms as number | null | undefined ?? null,
      max_cost_usd: payload.max_cost_usd as number | null | undefined ?? null,
      require_manual_approval: Boolean(payload.require_manual_approval),
      notes: typeof payload.notes === 'string' ? payload.notes : null,
      created_at: now,
      updated_at: now,
      overrides: toPolicyOverridesPayload(payload.overrides),
    };
    policyOverrideStore.set(record.id, record);
    return HttpResponse.json(record, { status: 201 });
  }),
  http.put(`${API_PREFIX}/policies/overrides/:overrideId`, async ({ params, request }) => {
    const overrideId = params.overrideId as string;
    const current = policyOverrideStore.get(overrideId);
    if (!current) {
      return HttpResponse.json({ detail: 'Override not found' }, { status: 404 });
    }
    let payload: Record<string, unknown> = {};
    try {
      payload = (await request.json()) as Record<string, unknown>;
    } catch {
      // ignore
    }
    const overridesPayload = toPolicyOverridesPayload(payload.overrides);
    const updated: PolicyOverrideRecord = {
      ...current,
      route: typeof payload.route === 'string' ? payload.route : current.route,
      project: typeof payload.project === 'string' ? payload.project : current.project,
      template_id:
        typeof payload.template_id === 'string'
          ? payload.template_id
          : current.template_id,
      max_latency_ms:
        (payload.max_latency_ms as number | null | undefined) ?? current.max_latency_ms,
      max_cost_usd:
        (payload.max_cost_usd as number | null | undefined) ?? current.max_cost_usd,
      require_manual_approval:
        typeof payload.require_manual_approval === 'boolean'
          ? payload.require_manual_approval
          : current.require_manual_approval,
      notes: typeof payload.notes === 'string' ? payload.notes : current.notes,
      overrides: overridesPayload ?? current.overrides ?? null,
      updated_at: nextIsoTimestamp(),
    };
    policyOverrideStore.set(overrideId, updated);
    return HttpResponse.json(updated);
  }),
  http.delete(`${API_PREFIX}/policies/overrides/:overrideId`, ({ params }) => {
    const overrideId = params.overrideId as string;
    policyOverrideStore.delete(overrideId);
    return new HttpResponse(null, { status: 204 });
  }),
  http.get(`${API_PREFIX}/policies/templates`, () =>
    HttpResponse.json(createResponse(policyTemplateCatalog)),
  ),
  http.get(`${API_PREFIX}/telemetry/metrics`, () => HttpResponse.json(telemetryMetricsFixture)),
  http.get(`${API_PREFIX}/telemetry/heatmap`, () => HttpResponse.json(telemetryHeatmapFixture)),
  http.get(`${API_PREFIX}/telemetry/timeseries`, () => HttpResponse.json(telemetryTimeseriesFixture)),
  http.get(`${API_PREFIX}/telemetry/pareto`, () => HttpResponse.json(telemetryParetoFixture)),
  http.get(`${API_PREFIX}/telemetry/runs`, () => HttpResponse.json({ items: telemetryRuns })),
  http.get(`${API_PREFIX}/telemetry/experiments`, () => HttpResponse.json({ items: experimentItems })),
  http.get(`${API_PREFIX}/telemetry/lane-costs`, () => HttpResponse.json({ items: laneCostItems })),
  http.get(`${API_PREFIX}/telemetry/marketplace/performance`, () =>
    HttpResponse.json({ items: marketplaceEntries }),
  ),
  http.get(`${API_PREFIX}/telemetry/export`, ({ request }) => {
    let format = 'csv';
    let providerId = 'all';
    let start = '2025-03-01';
    let end = '2025-03-07';

    try {
      const url = new URL(request.url);
      format = url.searchParams.get('format') ?? format;
      providerId = url.searchParams.get('provider_id') ?? providerId;
      start = url.searchParams.get('start') ?? start;
      end = url.searchParams.get('end') ?? end;
    } catch (error) {
      console.warn('Falha ao interpretar parâmetros de export de telemetria', error);
    }

    const windowLabel = `${start} → ${end}`;

    if (format === 'html') {
      const html = `<!DOCTYPE html>
<html lang="pt-BR">
  <head>
    <meta charset="utf-8" />
    <title>FinOps Export Fixture</title>
    <style>
      body { font-family: system-ui, sans-serif; padding: 1.5rem; }
      table { border-collapse: collapse; width: 100%; margin-top: 1rem; }
      th, td { border: 1px solid #e5e7eb; padding: 0.5rem; text-align: left; }
      thead { background: #f1f5f9; }
    </style>
  </head>
  <body>
    <h1>Relatório FinOps — janela ${windowLabel}</h1>
    <p>Dados gerados pelas fixtures locais para desbloquear export sem backend.</p>
    <table>
      <thead>
        <tr>
          <th>Horário</th>
          <th>Provider</th>
          <th>Custo (USD)</th>
          <th>Tokens (M)</th>
          <th>Status</th>
        </tr>
      </thead>
      <tbody>
        <tr>
          <td>2025-03-06T12:00:00Z</td>
          <td>${providerId}</td>
          <td>128.4</td>
          <td>3.2</td>
          <td>success</td>
        </tr>
        <tr>
          <td>2025-03-06T13:00:00Z</td>
          <td>${providerId}</td>
          <td>142.1</td>
          <td>3.9</td>
          <td>success</td>
        </tr>
      </tbody>
    </table>
  </body>
</html>`;

      return new HttpResponse(html, {
        status: 200,
        headers: { 'Content-Type': 'text/html; charset=utf-8' },
      });
    }

    const csvRows = [
      'timestamp,provider_id,cost_usd,tokens_millions,latency_ms,status',
      `2025-03-06T12:00:00Z,${providerId},128.4,3.2,820,success`,
      `2025-03-06T13:00:00Z,${providerId},142.1,3.9,790,success`,
    ].join('\n');

    return new HttpResponse(csvRows, {
      status: 200,
      headers: { 'Content-Type': 'text/csv; charset=utf-8' },
    });
  }),
  http.get(`${API_PREFIX}/telemetry/finops/sprints`, () => HttpResponse.json(finopsSprintsFixture)),
  http.get(`${API_PREFIX}/telemetry/finops/pull-requests`, () =>
    HttpResponse.json(finopsPullRequestsFixture),
  ),
  http.get(`${API_PREFIX}/telemetry/finops/events`, () =>
    HttpResponse.json(createResponse({ events: finopsEventItems })),
  ),
  http.get(`${API_PREFIX}/smoke/endpoints`, () => {
    const endpoints = Array.from(smokeEndpointStore.values()).map(buildSmokeEndpointPayload);
    return HttpResponse.json({ endpoints });
  }),
  http.post(`${API_PREFIX}/smoke/endpoints/:endpointId/run`, ({ params }) => {
    const endpointId = params.endpointId as string;
    const current = smokeEndpointStore.get(endpointId);
    if (!current) {
      return HttpResponse.json({ detail: 'Smoke endpoint not found' }, { status: 404 });
    }

    const { startedAt, finishedAt } = createFixtureTimeWindow(5_000);
    const runId = `${endpointId}-run-${formatCounterToken(nextSmokeRunCounter())}`;

    const run: SmokeRunSummary = {
      ...SMOKE_RUN_SUMMARY,
      runId,
      triggeredAt: startedAt,
      finishedAt,
      summary: `Execução ${endpointId} concluída com sucesso via fixtures.`,
    };

    const payload = cloneSmokeRun(run);

    smokeEndpointStore.set(endpointId, {
      ...current,
      last_run: payload,
    });

    return HttpResponse.json(toSmokeRunPayload(payload));
  }),
  http.post(`${API_PREFIX}/routing/simulate`, async ({ request }) => {
    const payload = (await request.json()) as RoutingSimulateRequestPayload;
    const plan = buildMockRoutingPlan(payload);
    return HttpResponse.json(serializeRoutingPlan(plan));
  }),
  http.get(`${API_PREFIX}/policies/manifest`, () => HttpResponse.json(policyManifestPayload)),
  http.post(`${API_PREFIX}/config/plan`, async ({ request }) => {
    try {
      await request.json();
    } catch {
      // ignore malformed payloads
    }
    return HttpResponse.json(buildPlanResponse('Plano governado via fixtures.', 'config.plan'));
  }),
  http.post(`${API_PREFIX}/config/chat`, async ({ request }) => {
    let payload: Record<string, unknown> = {};
    try {
      payload = (await request.json()) as Record<string, unknown>;
    } catch {
      // ignore malformed payloads
    }
    const threadId =
      typeof payload.threadId === 'string'
        ? payload.threadId
        : typeof payload.thread_id === 'string'
          ? payload.thread_id
          : 'thread-fixture';
    const thread = ensureChatThread(threadId);
    const intent = typeof payload.intent === 'string' ? payload.intent : 'message';
    if (intent === 'message') {
      const prompt = typeof payload.prompt === 'string' ? payload.prompt : '';
      thread.push({
        id: `${threadId}-user-${thread.length + 1}`,
        role: 'user',
        content: prompt,
        created_at: nextIsoTimestamp(),
      });
      thread.push({
        id: `${threadId}-assistant-${thread.length + 1}`,
        role: 'assistant',
        content: 'Plano analisado com sucesso pelas fixtures. Pronto para aplicar.',
        created_at: nextIsoTimestamp(),
      });
    }
    const limit = typeof payload.limit === 'number' ? payload.limit : undefined;
    const messages = limit ? thread.slice(-limit) : thread;
    return HttpResponse.json({ threadId, messages: createResponse(messages) });
  }),
  http.post(`${API_PREFIX}/config/reload`, async ({ request }) => {
    let payload: Record<string, unknown> = {};
    try {
      payload = (await request.json()) as Record<string, unknown>;
    } catch {
      // ignore
    }
    const target = typeof payload.target === 'string' ? payload.target : 'manifests';
    const planId = typeof payload.plan_id === 'string' ? payload.plan_id : 'reload-plan-fixture';
    const response = createResponse(configReloadPlanFixture);
    const summary = `Reload governado de ${target} via fixtures.`;
    response.message = summary;
    if (response.plan) {
      response.plan.summary = summary;
      response.plan.intent = 'config.reload';
    }
    if (response.planPayload) {
      response.planPayload.summary = summary;
      response.planPayload.intent = 'config.reload';
    }
    response.planId = planId;
    return HttpResponse.json(response);
  }),
  http.post(`${API_PREFIX}/config/agents/plan`, async ({ request }) => {
    let payload: Record<string, unknown> = {};
    try {
      payload = (await request.json()) as Record<string, unknown>;
    } catch {
      // ignore
    }
    const agent = (payload.agent as Record<string, unknown> | undefined) ?? {};
    const slug = typeof agent.slug === 'string' ? agent.slug : 'catalog-search';
    const response = buildPlanResponse(`Atualizar agente ${slug} via fixtures.`, 'agents.plan');
    return HttpResponse.json(response);
  }),
  http.post(`${API_PREFIX}/config/agents`, async ({ request }) => {
    const url = new URL(request.url);
    if ((url.searchParams.get('intent') ?? '').toLowerCase() === 'plan') {
      let payload: Record<string, unknown> = {};
      try {
        payload = (await request.json()) as Record<string, unknown>;
      } catch {
        // ignore
      }
      const agent = (payload.agent as Record<string, unknown> | undefined) ?? {};
      const slug = sanitizeAgentSlug(agent.slug, 'governed-agent');
      const repository =
        typeof agent.repository === 'string' && agent.repository.trim()
          ? agent.repository.trim()
          : 'agents-hub';
      const manifestSource =
        typeof payload.manifestSource === 'string'
          ? payload.manifestSource
          : JSON.stringify(agent.manifest ?? {}, null, 2);
      const servers = Array.isArray(payload.mcpServers)
        ? Array.from(
            new Set(
              (payload.mcpServers as unknown[])
                .map((value) => (typeof value === 'string' ? value : String(value ?? '')))
                .filter((value) => value.length > 0),
            ),
          )
        : [];
      const response = buildGovernedAgentPlanResponse(slug, repository, manifestSource, servers);
      return HttpResponse.json(response);
    }
    return HttpResponse.json(buildPlanResponse('Plano padrão para agentes via fixtures.', 'agents.plan'));
  }),
  http.post(`${API_PREFIX}/config/agents/:agentId/plan`, async ({ params, request }) => {
    const agentId = params.agentId as string;
    try {
      await request.json();
    } catch {
      // ignore
    }
    const response = buildPlanResponse(
      `Atualizar camada ${agentId} via fixtures.`,
      `agents.${agentId}.plan`,
    );
    return HttpResponse.json(response);
  }),
  http.post(`${API_PREFIX}/config/agents/apply`, async ({ request }) => {
    let payload: Record<string, unknown> = {};
    try {
      payload = (await request.json()) as Record<string, unknown>;
    } catch {
      // ignore
    }
    const agentId = typeof payload.agent_id === 'string' ? payload.agent_id : 'catalog-search';
    const planId = typeof payload.plan_id === 'string' ? payload.plan_id : `${agentId}-plan-fixture`;
    const actor = typeof payload.actor === 'string' ? payload.actor : 'fixtures@console';
    const response = cloneDeep(finopsPlanApplyFixture);
    response.plan_id = planId;
    response.message = `Plano ${planId} aplicado para ${agentId} via fixtures.`;
    appendAgentHistory(agentId, {
      plan_id: planId,
      summary: response.message,
      requested_by: actor,
      plan_payload:
        (payload.plan as Record<string, unknown> | undefined) ??
        createResponse(finopsPlanResponseFixture.plan),
      patch: (payload.patch as string | undefined) ?? FINOPS_MANIFEST_DIFF,
      status: 'completed',
      status_label: 'Concluído',
    });
    return HttpResponse.json(response);
  }),
  http.post(`${API_PREFIX}/config/agents/:agentId/apply`, async ({ params, request }) => {
    const agentId = params.agentId as string;
    let payload: Record<string, unknown> = {};
    try {
      payload = (await request.json()) as Record<string, unknown>;
    } catch {
      // ignore
    }
    const planId = typeof payload.plan_id === 'string' ? payload.plan_id : `${agentId}-plan-fixture`;
    const response = cloneDeep(finopsPlanApplyFixture);
    response.plan_id = planId;
    response.message = `Plano ${planId} aplicado para ${agentId} via fixtures.`;
    appendAgentHistory(agentId, {
      plan_id: planId,
      summary: response.message,
<<<<<<< HEAD
      requested_by:
        typeof payload.actor === 'string' ? payload.actor : 'fixtures@console',
=======
      requested_by: typeof payload.actor === 'string' ? payload.actor : 'fixtures@console',
>>>>>>> 5e282b5d
      plan_payload:
        (payload.plan as Record<string, unknown> | undefined) ??
        createResponse(finopsPlanResponseFixture.plan),
      patch: (payload.patch as string | undefined) ?? FINOPS_MANIFEST_DIFF,
      status: 'completed',
      status_label: 'Concluído',
    });
    return HttpResponse.json(response);
  }),
  http.get(`${API_PREFIX}/config/agents/:agentId/history`, ({ params }) => {
    const agentId = params.agentId as string;
    const history = getAgentPlanHistory(agentId);
    return HttpResponse.json({ items: createResponse(history) });
  }),
  http.post(`${API_PREFIX}/config/mcp/update`, async ({ request }) => {
    let payload: Record<string, unknown> = {};
    try {
      payload = (await request.json()) as Record<string, unknown>;
    } catch {
      // ignore
    }
    const mode = typeof payload.mode === 'string' ? payload.mode : 'plan';
    if (mode === 'plan') {
      return HttpResponse.json(createResponse(configMcpUpdatePlan));
    }
    if (mode === 'apply') {
      return HttpResponse.json(createResponse(configMcpUpdateApply));
    }
    return HttpResponse.json({ detail: `Modo ${mode} não suportado nas fixtures.` }, { status: 400 });
  }),
  http.post(`${API_PREFIX}/config/mcp/onboard`, async ({ request }) => {
    try {
      await request.json();
    } catch {
      // ignore
    }
    const response = createResponse(configReloadPlanFixture);
    response.message = 'Onboarding preparado pelas fixtures.';
    if (response.plan) {
      response.plan.summary = 'Onboarding de servidores MCP via fixtures.';
      response.plan.intent = 'config.onboard';
    }
    if (response.planPayload) {
      response.planPayload.summary = 'Onboarding de servidores MCP via fixtures.';
      response.planPayload.intent = 'config.onboard';
    }
    return HttpResponse.json(response);
  }),
  http.get(`${API_PREFIX}/config/mcp/onboard/status`, () =>
    HttpResponse.json(createResponse(mcpOnboardingStatus)),
  ),
  http.post(`${API_PREFIX}/config/mcp/smoke`, async ({ request }) => {
    try {
      await request.json();
    } catch {
      // ignore
    }
    const { startedAt, finishedAt } = createFixtureTimeWindow(30_000);
    return HttpResponse.json({
      runId: `mcp-smoke-${formatCounterToken(nextMcpSmokeCounter())}`,
      status: 'passed',
      summary: 'Smoke executado com sucesso nas fixtures.',
      startedAt,
      finishedAt,
    });
  }),
  http.patch(`${API_PREFIX}/config/policies`, async () =>
    HttpResponse.json(cloneDeep(finopsPlanResponseFixture)),
  ),
  http.post(`${API_PREFIX}/config/apply`, async ({ request }) => {
    let payload: { plan_id?: unknown } = {};
    try {
      payload = (await request.json()) as { plan_id?: unknown };
    } catch {
      // ignore malformed payloads
    }

    const rawPlanId =
      typeof payload.plan_id === 'string' && payload.plan_id.trim().length > 0
        ? payload.plan_id.trim()
        : null;
    const planId = rawPlanId ?? 'finops-plan-fixture';

    const response = cloneDeep(finopsPlanApplyFixture);
    response.plan_id = planId;
    response.record_id = `record-${planId}`;
    response.message = `Plano ${planId} aplicado com sucesso via fixtures.`;

    if (response.pull_request) {
      response.pull_request.id = `${planId}-pr`;
      response.pull_request.branch = response.branch;
      response.pull_request.head_sha = response.commit_sha;
      const pullNumber = response.pull_request.number ?? '42';
      response.pull_request.number = pullNumber;
      response.pull_request.url = `https://github.com/example/console-mcp/pull/${pullNumber}`;
    }

    return HttpResponse.json(response);
  }),
  http.get(`${API_PREFIX}/security/users`, () =>
    HttpResponse.json({ users: listSecurityUsers() }),
  ),
  http.post(`${API_PREFIX}/security/users`, async ({ request }) => {
    let payload: Record<string, unknown> = {};
    try {
      payload = (await request.json()) as Record<string, unknown>;
    } catch {
      // ignore
    }
    const id = nextUserId();
    const now = nextIsoTimestamp();
    const record: SecurityUserRecord = {
      id,
      name: typeof payload.name === 'string' ? payload.name : 'New User',
      email: typeof payload.email === 'string' ? payload.email : `${id}@example.com`,
      roles: Array.isArray(payload.roles)
        ? (payload.roles as unknown[]).map((role) => String(role))
        : [],
      status: typeof payload.status === 'string' ? payload.status : 'active',
      created_at: now,
      last_seen_at: null,
      mfa_enabled: Boolean(payload.mfa_enabled),
    };
    securityUserStore.set(record.id, record);
    return HttpResponse.json(record, { status: 201 });
  }),
  http.put(`${API_PREFIX}/security/users/:userId`, async ({ params, request }) => {
    const userId = params.userId as string;
    const current = securityUserStore.get(userId);
    if (!current) {
      return HttpResponse.json({ detail: 'User not found' }, { status: 404 });
    }
    let payload: Record<string, unknown> = {};
    try {
      payload = (await request.json()) as Record<string, unknown>;
    } catch {
      // ignore
    }
    const updated: SecurityUserRecord = {
      ...current,
      name: typeof payload.name === 'string' ? payload.name : current.name,
      email: typeof payload.email === 'string' ? payload.email : current.email,
      roles: Array.isArray(payload.roles)
        ? (payload.roles as unknown[]).map((role) => String(role))
        : current.roles,
      status: typeof payload.status === 'string' ? payload.status : current.status,
      mfa_enabled:
        typeof payload.mfa_enabled === 'boolean' ? payload.mfa_enabled : current.mfa_enabled,
      last_seen_at: current.last_seen_at,
    };
    securityUserStore.set(userId, updated);
    return HttpResponse.json(updated);
  }),
  http.delete(`${API_PREFIX}/security/users/:userId`, ({ params }) => {
    const userId = params.userId as string;
    securityUserStore.delete(userId);
    return new HttpResponse(null, { status: 204 });
  }),
  http.get(`${API_PREFIX}/security/roles`, () =>
    HttpResponse.json({ roles: listSecurityRoles() }),
  ),
  http.post(`${API_PREFIX}/security/roles`, async ({ request }) => {
    let payload: Record<string, unknown> = {};
    try {
      payload = (await request.json()) as Record<string, unknown>;
    } catch {
      // ignore
    }
    const id = nextRoleId();
    const now = nextIsoTimestamp();
    const record: SecurityRoleRecord = {
      id,
      name: typeof payload.name === 'string' ? payload.name : `Role ${id}`,
      description: typeof payload.description === 'string' ? payload.description : '',
      permissions: Array.isArray(payload.permissions)
        ? (payload.permissions as unknown[]).map((permission) => String(permission))
        : [],
      members: 0,
      created_at: now,
      updated_at: now,
    };
    securityRoleStore.set(record.id, record);
    return HttpResponse.json(record, { status: 201 });
  }),
  http.put(`${API_PREFIX}/security/roles/:roleId`, async ({ params, request }) => {
    const roleId = params.roleId as string;
    const current = securityRoleStore.get(roleId);
    if (!current) {
      return HttpResponse.json({ detail: 'Role not found' }, { status: 404 });
    }
    let payload: Record<string, unknown> = {};
    try {
      payload = (await request.json()) as Record<string, unknown>;
    } catch {
      // ignore
    }
    const updated: SecurityRoleRecord = {
      ...current,
      name: typeof payload.name === 'string' ? payload.name : current.name,
      description:
        typeof payload.description === 'string' ? payload.description : current.description,
      permissions: Array.isArray(payload.permissions)
        ? (payload.permissions as unknown[]).map((permission) => String(permission))
        : current.permissions,
      updated_at: nextIsoTimestamp(),
    };
    securityRoleStore.set(roleId, updated);
    return HttpResponse.json(updated);
  }),
  http.delete(`${API_PREFIX}/security/roles/:roleId`, ({ params }) => {
    const roleId = params.roleId as string;
    securityRoleStore.delete(roleId);
    return new HttpResponse(null, { status: 204 });
  }),
  http.get(`${API_PREFIX}/security/api-keys`, () =>
    HttpResponse.json({ keys: listSecurityApiKeys() }),
  ),
  http.post(`${API_PREFIX}/security/api-keys`, async ({ request }) => {
    let payload: Record<string, unknown> = {};
    try {
      payload = (await request.json()) as Record<string, unknown>;
    } catch {
      // ignore
    }
    const id = nextKeyId();
    const now = nextIsoTimestamp();
    const record: SecurityApiKeyRecord = {
      id,
      name: typeof payload.name === 'string' ? payload.name : `API Key ${id}`,
      owner: typeof payload.owner === 'string' ? payload.owner : 'fixtures',
      scopes: Array.isArray(payload.scopes)
        ? (payload.scopes as unknown[]).map((scope) => String(scope))
        : ['mcp:invoke'],
      status: 'active',
      created_at: now,
      last_used_at: null,
      expires_at: (payload.expires_at as string | null | undefined) ?? null,
      token_preview: `${id.slice(0, 3)}***`,
    };
    securityApiKeyStore.set(id, record);
    return HttpResponse.json({ key: record, secret: `secret-${id}` }, { status: 201 });
  }),
  http.put(`${API_PREFIX}/security/api-keys/:apiKeyId`, async ({ params, request }) => {
    const apiKeyId = params.apiKeyId as string;
    const current = securityApiKeyStore.get(apiKeyId);
    if (!current) {
      return HttpResponse.json({ detail: 'API key not found' }, { status: 404 });
    }
    let payload: Record<string, unknown> = {};
    try {
      payload = (await request.json()) as Record<string, unknown>;
    } catch {
      // ignore
    }
    const updated: SecurityApiKeyRecord = {
      ...current,
      name: typeof payload.name === 'string' ? payload.name : current.name,
      owner: typeof payload.owner === 'string' ? payload.owner : current.owner,
      scopes: Array.isArray(payload.scopes)
        ? (payload.scopes as unknown[]).map((scope) => String(scope))
        : current.scopes,
      expires_at: (payload.expires_at as string | null | undefined) ?? current.expires_at,
      status: typeof payload.status === 'string' ? payload.status : current.status,
    };
    securityApiKeyStore.set(apiKeyId, updated);
    return HttpResponse.json(updated);
  }),
  http.post(`${API_PREFIX}/security/api-keys/:apiKeyId/rotate`, ({ params }) => {
    const apiKeyId = params.apiKeyId as string;
    const current = securityApiKeyStore.get(apiKeyId);
    if (!current) {
      return HttpResponse.json({ detail: 'API key not found' }, { status: 404 });
    }
    const rotated = {
      ...current,
      token_preview: `${apiKeyId.slice(0, 3)}***`,
      last_used_at: nextIsoTimestamp(),
    };
    securityApiKeyStore.set(apiKeyId, rotated);
    return HttpResponse.json({ key: rotated, secret: `secret-${apiKeyId}-${nextSecretSequence()}` });
  }),
  http.delete(`${API_PREFIX}/security/api-keys/:apiKeyId`, ({ params }) => {
    const apiKeyId = params.apiKeyId as string;
    securityApiKeyStore.delete(apiKeyId);
    return new HttpResponse(null, { status: 204 });
  }),
  http.get(`${API_PREFIX}/security/audit/:resource/:resourceId`, ({ params }) => {
    const resource = params.resource as string;
    const resourceId = params.resourceId as string;
    const key = `${resource}:${resourceId}`;
    const events = securityAuditTrailStore.get(key) ?? [];
    return HttpResponse.json({ events: createResponse(events) });
  }),
  http.get(`${API_PREFIX}/audit/logs`, ({ request }) => {
    const url = new URL(request.url);
    const page = Math.max(Number.parseInt(url.searchParams.get('page') ?? '1', 10), 1);
    const pageSize = Math.max(Number.parseInt(url.searchParams.get('page_size') ?? '25', 10), 1);
    const actorQuery = (url.searchParams.get('actor') ?? '').trim().toLowerCase();
    const actionQuery = (url.searchParams.get('action') ?? '').trim();
    const startFilter = url.searchParams.get('start');
    const endFilter = url.searchParams.get('end');

    let events = createResponse(securityAuditLogFixtures).sort((a, b) =>
      a.created_at < b.created_at ? 1 : a.created_at > b.created_at ? -1 : 0,
    );

    if (actorQuery) {
      events = events.filter((entry) => {
        const composite = `${entry.actor_name ?? ''} ${entry.actor_id ?? ''}`.toLowerCase();
        return composite.includes(actorQuery);
      });
    }
    if (actionQuery) {
      events = events.filter((entry) => entry.action.includes(actionQuery));
    }
    if (startFilter) {
      events = events.filter((entry) => entry.created_at >= startFilter);
    }
    if (endFilter) {
      events = events.filter((entry) => entry.created_at <= endFilter);
    }

    const total = events.length;
    const totalPages = total === 0 ? 0 : Math.ceil(total / pageSize);
    const safePage = totalPages === 0 ? 1 : Math.min(page, totalPages);
    const offset = total === 0 ? 0 : (safePage - 1) * pageSize;
    const pageItems = total === 0 ? [] : events.slice(offset, offset + pageSize);

    return HttpResponse.json({
      events: pageItems,
      page: safePage,
      page_size: pageSize,
      total,
      total_pages: totalPages,
    });
  }),
  http.get(`${API_PREFIX}/marketplace`, () =>
    HttpResponse.json(createResponse(marketplaceCatalog)),
  ),
  http.post(`${API_PREFIX}/marketplace/:entryId/import`, async ({ params }) => {
    const entryId = params.entryId as string;
    const entry = marketplaceCatalog.entries.find((item) => item.id === entryId);
    if (!entry) {
      return HttpResponse.json({ detail: 'Marketplace entry not found' }, { status: 404 });
    }
    const plan = {
      intent: 'marketplace.import',
      summary: `Importar ${entry.name} via fixtures.`,
      steps: [
        {
          id: 'checkout',
          title: 'Clonar pacote',
          description: 'Clona repositório e copia manifesto do pacote selecionado.',
          dependsOn: [],
          actions: [
            {
              type: 'file.write',
              path: `${entry.package_path}/manifest.yaml`,
              contents: '# Manifesto gerado pelas fixtures\n',
              encoding: 'utf-8',
              overwrite: true,
            },
          ],
        },
      ],
      diffs: [
        {
          path: `${entry.package_path}/manifest.yaml`,
          summary: 'Adicionar manifesto do pacote do marketplace.',
          changeType: 'add',
        },
      ],
      risks: [
        {
          title: 'Validação manual necessária',
          impact: 'médio',
          mitigation: 'Executar smoke tests após importação.',
        },
      ],
      status: 'completed',
      context: [
        {
          path: `${entry.package_path}/README.md`,
          snippet: `Pacote ${entry.name} importado via fixtures.`,
          score: 0.92,
          title: entry.name,
          chunk: 1,
        },
      ],
      approvalRules: ['marketplace-review'],
    };
    return HttpResponse.json({
      entry: createResponse(entry),
      plan,
      manifest: `name: ${entry.name}\nsource: fixtures`,
      agent_code: 'print("Hello from marketplace fixture")',
    });
  }),
  http.get(`${API_PREFIX}/providers`, () => HttpResponse.json({ providers: providerCatalog })),
  http.get('*/agents/agents', () => HttpResponse.json({ agents: agentCatalog })),
  http.post('*/agents/:agentName/smoke', ({ params }) => {
    const agentName = params.agentName as string;
    const existing = agentSmokeRuns.get(agentName) ?? defaultAgentSmokeRun;
    const { startedAt, finishedAt } = createFixtureTimeWindow(4_000);

    const run: AgentSmokeRun = {
      ...existing,
      runId: `${agentName}-smoke-${formatCounterToken(nextAgentSmokeRunCounter())}`,
      startedAt,
      finishedAt,
      summary: existing.summary ?? 'Smoke executado com sucesso usando fixtures locais.',
    };

    agentSmokeRuns.set(agentName, run);

    return HttpResponse.json({
      run_id: run.runId,
      status: run.status,
      summary: run.summary,
      report_url: run.reportUrl,
      started_at: run.startedAt,
      finished_at: run.finishedAt,
    });
  }),
  http.post('*/agents/:agentName/invoke', async ({ params, request }) => {
    const agentName = params.agentName as string;
    try {
      await request.json();
    } catch {
      // ignore payload parsing errors for fixtures
    }
    const now = nextIsoTimestamp();
    return HttpResponse.json({
      result: {
        output: `Invocation of ${agentName} concluída com sucesso via fixtures.`,
        metadata: { runId: `${agentName}-invoke-${formatCounterToken(nextAgentInvokeCounter())}` },
        finished_at: now,
      },
      trace: {
        steps: [
          {
            id: 'fixtures-step',
            status: 'completed',
            output: 'Resposta simulada pelo ambiente de fixtures.',
            duration_ms: 120,
          },
        ],
      },
    });
  }),
];<|MERGE_RESOLUTION|>--- conflicted
+++ resolved
@@ -2263,12 +2263,8 @@
     appendAgentHistory(agentId, {
       plan_id: planId,
       summary: response.message,
-<<<<<<< HEAD
       requested_by:
         typeof payload.actor === 'string' ? payload.actor : 'fixtures@console',
-=======
-      requested_by: typeof payload.actor === 'string' ? payload.actor : 'fixtures@console',
->>>>>>> 5e282b5d
       plan_payload:
         (payload.plan as Record<string, unknown> | undefined) ??
         createResponse(finopsPlanResponseFixture.plan),

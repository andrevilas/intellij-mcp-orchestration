--- conflicted
+++ resolved
@@ -120,7 +120,6 @@
   box-shadow: inset 0 -1px 0 rgba(15, 23, 42, 0.2);
 }
 
-<<<<<<< HEAD
 .notification-button {
   border: 1px solid rgba(15, 23, 42, 0.08);
   background: rgba(15, 23, 42, 0.02);
@@ -507,13 +506,6 @@
 }
 
 .keys {
-=======
-.app-shell__content {
-  flex: 1;
-  width: 100%;
-}
-
-.keys {
   margin: 0 auto;
   max-width: 1200px;
   padding: 3.5rem 1.75rem 4rem;
@@ -546,47 +538,11 @@
 }
 
 .policies {
->>>>>>> 26359be4
   margin: 0 auto;
   max-width: 1200px;
   padding: 3.5rem 1.75rem 4rem;
   display: flex;
   flex-direction: column;
-<<<<<<< HEAD
-  gap: 2.5rem;
-}
-
-.keys__hero {
-  display: flex;
-  flex-direction: column;
-  gap: 0.75rem;
-}
-
-.keys__hero h1 {
-  margin: 0;
-  font-size: clamp(2rem, 3.25vw, 2.85rem);
-}
-
-.keys__hero p {
-  margin: 0;
-  max-width: 760px;
-  color: #475569;
-}
-
-.keys__summary {
-  display: grid;
-  grid-template-columns: repeat(auto-fit, minmax(200px, 1fr));
-  gap: 1rem;
-}
-
-.policies {
-  margin: 0 auto;
-  max-width: 1200px;
-  padding: 3.5rem 1.75rem 4rem;
-  display: flex;
-  flex-direction: column;
-=======
->>>>>>> 26359be4
   gap: 2.75rem;
 }
 
@@ -1724,7 +1680,6 @@
   .routing-lab__summary-grid {
     grid-template-columns: repeat(auto-fit, minmax(200px, 1fr));
   }
-<<<<<<< HEAD
 
   .notification-center__overlay {
     padding: 4vh 1rem;
@@ -1733,8 +1688,6 @@
   .notification-center {
     width: min(100%, 380px);
   }
-=======
->>>>>>> 26359be4
 }
 
 @media (max-width: 700px) {
@@ -1755,7 +1708,6 @@
     align-items: flex-start;
     gap: 0.5rem;
   }
-<<<<<<< HEAD
 
   .notification-center__overlay {
     justify-content: center;
@@ -1777,8 +1729,6 @@
     justify-content: flex-start;
     flex-wrap: wrap;
   }
-=======
->>>>>>> 26359be4
 }
 
 main.dashboard {
@@ -2484,7 +2434,6 @@
     box-shadow: inset 0 -1px 0 rgba(148, 163, 184, 0.35);
   }
 
-<<<<<<< HEAD
   .notification-button {
     background: rgba(30, 41, 59, 0.6);
     border-color: rgba(148, 163, 184, 0.38);
@@ -2637,8 +2586,6 @@
     color: #e0f2fe;
   }
 
-=======
->>>>>>> 26359be4
   .command-palette__overlay {
     background: rgba(2, 8, 23, 0.74);
   }

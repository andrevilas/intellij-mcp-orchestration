:root {
  color-scheme: light dark;
  font-family: 'Inter', system-ui, -apple-system, BlinkMacSystemFont, 'Segoe UI', sans-serif;
  line-height: 1.5;
  font-weight: 400;
  color: #0f172a;
  background-color: #f8fafc;
  --heatmap-neutral: rgba(226, 232, 240, 0.7);
}

body {
  margin: 0;
}

.app-shell {
  min-height: 100vh;
  background: linear-gradient(180deg, rgba(15, 23, 42, 0.03), rgba(14, 116, 144, 0.04));
  display: flex;
  flex-direction: column;
}

.app-shell__header {
  display: flex;
  justify-content: space-between;
  align-items: center;
  padding: 2.5rem 2rem 0;
  max-width: 1200px;
  width: 100%;
  margin: 0 auto;
  gap: 2rem;
}

.app-shell__header h1 {
  margin: 0.35rem 0 0;
  font-size: clamp(1.75rem, 3vw, 2.75rem);
}

.app-shell__eyebrow {
  font-size: 0.85rem;
  text-transform: uppercase;
  letter-spacing: 0.14em;
  color: #4338ca;
  font-weight: 700;
}

.app-shell__nav {
  display: inline-flex;
  align-items: center;
  gap: 0.75rem;
  background: rgba(15, 23, 42, 0.06);
  border-radius: 9999px;
  padding: 0.25rem;
}

.nav-button {
  border: none;
  background: transparent;
  color: #0f172a;
  font-weight: 600;
  padding: 0.5rem 1.25rem;
  border-radius: 9999px;
  cursor: pointer;
  transition: background 0.2s ease, box-shadow 0.2s ease;
}

.nav-button:hover {
  background: rgba(148, 163, 184, 0.18);
}

.nav-button--active {
  background: #4338ca;
  color: #f8fafc;
  box-shadow: 0 10px 24px rgba(67, 56, 202, 0.25);
}

.app-shell__content {
  flex: 1;
  width: 100%;
}

.keys {
  margin: 0 auto;
  max-width: 1200px;
  padding: 3.5rem 1.75rem 4rem;
  display: flex;
  flex-direction: column;
  gap: 2.5rem;
}

.keys__hero {
  display: flex;
  flex-direction: column;
  gap: 1rem;
}

.dashboard__alerts h2 {
  margin: 0;
  font-size: 1.5rem;
}

.dashboard__alerts ul {
  margin: 0;
  padding: 0;
  list-style: none;
  display: grid;
  gap: 0.75rem;
}

.keys__hero h1 {
  margin: 0;
  font-size: clamp(2rem, 3.25vw, 2.85rem);
}

.keys__hero p {
  margin: 0;
  max-width: 760px;
  color: #475569;
}

.keys__summary {
  display: grid;
  grid-template-columns: repeat(auto-fit, minmax(200px, 1fr));
  gap: 1rem;
}

.policies {
  margin: 0 auto;
  max-width: 1200px;
  padding: 3.5rem 1.75rem 4rem;
  display: flex;
  flex-direction: column;
  gap: 2.75rem;
}

.policies__hero {
  display: flex;
  flex-direction: column;
  gap: 0.75rem;
}

.policies__hero h1 {
  margin: 0;
  font-size: clamp(2rem, 3.25vw, 2.85rem);
}

.policies__hero p {
  margin: 0;
  max-width: 780px;
  color: #475569;
}

.policies__status {
  display: grid;
  gap: 1.5rem;
  grid-template-columns: repeat(auto-fit, minmax(280px, 1fr));
}

.policy-overview {
  background: linear-gradient(160deg, rgba(67, 56, 202, 0.08), rgba(8, 145, 178, 0.08));
  border: 1px solid rgba(15, 23, 42, 0.08);
  border-radius: 20px;
  padding: 1.75rem;
  display: flex;
  flex-direction: column;
  gap: 1.25rem;
  box-shadow: 0 20px 40px rgba(15, 23, 42, 0.12);
}

.policy-overview header span {
  font-size: 0.8rem;
  letter-spacing: 0.08em;
  text-transform: uppercase;
  color: #4338ca;
  font-weight: 700;
}

.policy-overview header h2 {
  margin: 0.25rem 0 0;
  font-size: 1.85rem;
}

.policy-overview p {
  margin: 0;
  color: #1f2937;
  line-height: 1.55;
}

.policy-overview dl {
  margin: 0;
  display: grid;
  gap: 1rem;
  grid-template-columns: repeat(auto-fit, minmax(160px, 1fr));
}

.policy-overview dl div {
  display: flex;
  flex-direction: column;
  gap: 0.25rem;
}

.policy-overview dt {
  font-size: 0.85rem;
  text-transform: uppercase;
  letter-spacing: 0.06em;
  color: #6b7280;
}

.policy-overview dd {
  margin: 0;
  font-weight: 600;
  color: #0f172a;
}

.policy-overview__metrics {
  list-style: none;
  margin: 0;
  padding: 0;
  display: grid;
  grid-template-columns: repeat(auto-fit, minmax(140px, 1fr));
  gap: 1rem;
}

.policy-overview__metrics li {
  background: rgba(59, 130, 246, 0.1);
  border-radius: 16px;
  padding: 0.75rem 1rem;
  display: flex;
  flex-direction: column;
  gap: 0.35rem;
}

.policy-overview__metrics span {
  font-size: 0.8rem;
  letter-spacing: 0.04em;
  text-transform: uppercase;
  color: #1d4ed8;
  font-weight: 600;
}

.policy-overview__metrics strong {
  font-size: 1.4rem;
  color: #0f172a;
}

.policy-overview--secondary {
  background: linear-gradient(160deg, rgba(14, 165, 233, 0.08), rgba(99, 102, 241, 0.08));
}

.policy-banner {
  margin: 0;
  border-radius: 16px;
  padding: 0.85rem 1.25rem;
  font-weight: 600;
  text-align: center;
}

.policy-banner--success {
  background: rgba(16, 185, 129, 0.18);
  color: #047857;
}

.policy-banner--info {
  background: rgba(96, 165, 250, 0.18);
  color: #1d4ed8;
}

.policy-banner--warning {
  background: rgba(251, 191, 36, 0.22);
  color: #b45309;
}

.policies__templates {
  display: flex;
  flex-direction: column;
  gap: 1.5rem;
}

.policies__templates-header h2 {
  margin: 0;
  font-size: 1.9rem;
}

.policies__templates-header p {
  margin: 0;
  max-width: 760px;
  color: #475569;
}

.policy-picker {
  margin: 0;
  padding: 0;
  border: none;
}

.policy-picker legend {
  position: absolute;
  width: 1px;
  height: 1px;
  padding: 0;
  margin: -1px;
  overflow: hidden;
  clip: rect(0, 0, 0, 0);
  white-space: nowrap;
  border: 0;
}

.policy-picker__options {
  display: grid;
  grid-template-columns: repeat(auto-fit, minmax(280px, 1fr));
  gap: 1.25rem;
}

.policy-card {
  position: relative;
  border-radius: 18px;
  padding: 1.5rem;
  border: 1px solid rgba(15, 23, 42, 0.08);
  background: rgba(255, 255, 255, 0.9);
  box-shadow: 0 16px 32px rgba(15, 23, 42, 0.12);
  cursor: pointer;
  display: block;
}

.policy-card input[type='radio'] {
  position: absolute;
  inset: 0;
  width: 100%;
  height: 100%;
  opacity: 0;
  cursor: pointer;
<<<<<<< HEAD
}

.policy-card:focus-within {
  outline: 3px solid rgba(99, 102, 241, 0.45);
  outline-offset: 4px;
}

.policy-card--selected {
  border-color: rgba(67, 56, 202, 0.6);
  box-shadow: 0 24px 48px rgba(67, 56, 202, 0.25);
}

.policy-card__header {
  display: flex;
  flex-direction: column;
  gap: 0.35rem;
}

.policy-card__tagline {
  font-size: 0.8rem;
  text-transform: uppercase;
  letter-spacing: 0.08em;
  color: #4338ca;
  font-weight: 700;
}

.policy-card__header h4 {
  margin: 0;
  font-size: 1.5rem;
}

.policy-card__description {
  margin: 0.75rem 0 0;
  color: #1f2937;
  line-height: 1.6;
}

.policy-card__metrics {
  margin: 1.25rem 0 0;
  display: grid;
  grid-template-columns: repeat(auto-fit, minmax(160px, 1fr));
  gap: 1rem;
}

.policy-card__metrics div {
=======
}

.policy-card:focus-within {
  outline: 3px solid rgba(99, 102, 241, 0.45);
  outline-offset: 4px;
}

.policy-card--selected {
  border-color: rgba(67, 56, 202, 0.6);
  box-shadow: 0 24px 48px rgba(67, 56, 202, 0.25);
}

.policy-card__header {
>>>>>>> 19a1bd5e
  display: flex;
  flex-direction: column;
  gap: 0.35rem;
}

<<<<<<< HEAD
.policy-card__metrics dt {
  font-size: 0.8rem;
  text-transform: uppercase;
  letter-spacing: 0.06em;
  color: #6b7280;
}

.policy-card__metrics dd {
  margin: 0;
  font-weight: 600;
  color: #0f172a;
}

.policy-card__features {
  margin: 1.25rem 0 0;
  padding: 0;
  list-style: none;
  display: flex;
  flex-direction: column;
  gap: 0.5rem;
}

.policy-card__features li {
  background: rgba(148, 163, 184, 0.18);
  border-radius: 12px;
  padding: 0.6rem 0.85rem;
  color: #1f2937;
  font-weight: 500;
}

.policies__actions {
  display: flex;
  flex-wrap: wrap;
  gap: 0.75rem;
}

.policy-action {
  border-radius: 9999px;
  padding: 0.75rem 1.75rem;
  font-weight: 600;
  border: none;
  cursor: pointer;
  transition: transform 0.2s ease, box-shadow 0.2s ease;
}

.policy-action--primary {
  background: #4338ca;
  color: #f8fafc;
  box-shadow: 0 16px 36px rgba(67, 56, 202, 0.3);
}

.policy-action--primary:hover {
  transform: translateY(-1px);
  box-shadow: 0 20px 42px rgba(67, 56, 202, 0.34);
}

.policy-action--ghost {
  background: rgba(79, 70, 229, 0.12);
  color: #312e81;
}

.policy-action--ghost:disabled {
  opacity: 0.55;
  cursor: not-allowed;
}

.policies__plan header h2,
.policies__history header h2 {
  margin: 0 0 0.35rem;
  font-size: 1.9rem;
}

.policies__plan header p,
.policies__history header p {
  margin: 0;
  color: #475569;
}

.rollout-plan {
  list-style: none;
  margin: 1.5rem 0 0;
  padding: 0;
  display: flex;
  flex-direction: column;
  gap: 1rem;
}

.rollout-plan__item {
  border: 1px solid rgba(15, 23, 42, 0.08);
  border-radius: 18px;
  padding: 1.25rem 1.5rem;
  display: grid;
  gap: 1rem;
  background: rgba(248, 250, 252, 0.92);
}

.rollout-plan__summary h3 {
  margin: 0 0 0.35rem;
  font-size: 1.35rem;
}

.rollout-plan__summary p {
  margin: 0 0 0.5rem;
  color: #1f2937;
}

.rollout-plan__coverage {
  display: inline-flex;
  align-items: center;
  gap: 0.35rem;
  background: rgba(96, 165, 250, 0.2);
  color: #1d4ed8;
  border-radius: 9999px;
  padding: 0.25rem 0.75rem;
  font-weight: 600;
}

.rollout-plan__providers {
  display: flex;
  flex-wrap: wrap;
  gap: 0.5rem;
}

.rollout-chip {
  display: inline-flex;
  align-items: center;
  padding: 0.35rem 0.75rem;
  border-radius: 9999px;
  background: rgba(79, 70, 229, 0.12);
  color: #312e81;
  font-weight: 600;
}

.rollout-chip--muted {
  background: rgba(148, 163, 184, 0.18);
  color: #475569;
}

.policy-history {
  list-style: none;
  margin: 1.5rem 0 0;
  padding: 0;
  display: flex;
  flex-direction: column;
  gap: 1rem;
}

.policy-history li {
  border: 1px solid rgba(15, 23, 42, 0.08);
  border-radius: 16px;
  padding: 1.25rem 1.5rem;
  background: rgba(255, 255, 255, 0.92);
  display: flex;
  flex-direction: column;
  gap: 0.5rem;
}

.policy-history__header {
  display: flex;
  justify-content: space-between;
  align-items: center;
  gap: 1rem;
}

.policy-history__template {
  font-weight: 700;
  font-size: 1.1rem;
  color: #312e81;
}

.policy-history__header time {
  font-size: 0.85rem;
  color: #475569;
}

.policy-history p {
  margin: 0;
  color: #1f2937;
  line-height: 1.55;
}

.policy-history__meta {
  font-size: 0.85rem;
  color: #64748b;
  font-weight: 600;
}

.key-stat {
  display: flex;
  align-items: center;
  gap: 0.75rem;
  padding: 0.85rem 1.25rem;
  border-radius: 16px;
  background: rgba(59, 130, 246, 0.08);
  border: 1px solid rgba(59, 130, 246, 0.2);
}

.key-stat strong {
  font-size: 1.4rem;
  display: block;
  margin-bottom: 0.125rem;
}

.key-stat span {
  display: block;
  color: #1f2937;
  font-weight: 600;
}

.key-stat--healthy {
  background: rgba(16, 185, 129, 0.12);
  border-color: rgba(16, 185, 129, 0.28);
}

.key-stat--attention {
  background: rgba(248, 113, 113, 0.14);
  border-color: rgba(248, 113, 113, 0.32);
}

.key-stat--tested {
  background: rgba(129, 140, 248, 0.14);
  border-color: rgba(129, 140, 248, 0.28);
}

.key-stat__dot {
  width: 12px;
  height: 12px;
  border-radius: 9999px;
  flex-shrink: 0;
}

.key-stat__dot--total {
  background: #2563eb;
}

.key-stat__dot--healthy {
  background: #10b981;
}

.key-stat__dot--attention {
  background: #dc2626;
}

.key-stat__dot--tested {
  background: #6366f1;
}

.key-grid {
  display: grid;
  gap: 1.75rem;
  grid-template-columns: repeat(auto-fit, minmax(320px, 1fr));
}

.key-card {
  background: linear-gradient(160deg, rgba(59, 130, 246, 0.12), rgba(14, 165, 233, 0.1));
  border: 1px solid rgba(59, 130, 246, 0.22);
  border-radius: 20px;
  padding: 1.75rem;
  display: flex;
  flex-direction: column;
  gap: 1.25rem;
  box-shadow: 0 20px 40px rgba(15, 23, 42, 0.12);
}

.key-card__header {
  display: flex;
  justify-content: space-between;
  align-items: flex-start;
  gap: 1rem;
}

.key-card__header h2 {
  margin: 0 0 0.35rem;
  font-size: 1.45rem;
}

.key-card__meta {
  margin: 0;
  color: #1f2937;
  font-family: 'JetBrains Mono', 'Fira Code', ui-monospace, SFMono-Regular, Menlo, Monaco, Consolas,
    'Liberation Mono', 'Courier New', monospace;
  font-size: 0.95rem;
}

.key-status-badge {
  border-radius: 9999px;
  padding: 0.35rem 0.9rem;
  font-weight: 600;
  background: rgba(15, 23, 42, 0.08);
  color: #0f172a;
  display: inline-flex;
  align-items: center;
  justify-content: center;
  min-width: 120px;
  text-align: center;
}

.key-status-badge--healthy {
  background: rgba(16, 185, 129, 0.2);
  color: #047857;
}

.key-status-badge--warning {
  background: rgba(249, 115, 22, 0.2);
  color: #b45309;
}

.key-status-badge--error {
  background: rgba(248, 113, 113, 0.22);
  color: #b91c1c;
}

.key-status-badge--muted {
  background: rgba(148, 163, 184, 0.2);
  color: #334155;
}

.key-status-badge--testing {
  background: rgba(99, 102, 241, 0.22);
  color: #3730a3;
}

.key-card__details {
  display: grid;
  grid-template-columns: repeat(2, minmax(0, 1fr));
  gap: 1.25rem 1.5rem;
}

.key-card__details dt {
  font-size: 0.85rem;
  text-transform: uppercase;
  letter-spacing: 0.08em;
  color: #475569;
  margin-bottom: 0.35rem;
}

.key-card__details dd {
  margin: 0;
  color: #0f172a;
  font-weight: 600;
}

.key-card__scopes {
  list-style: none;
  display: flex;
  flex-wrap: wrap;
  gap: 0.5rem;
  margin: 0;
  padding: 0;
}

.key-card__scopes li {
  background: rgba(59, 130, 246, 0.16);
  color: #1d4ed8;
  border-radius: 9999px;
  padding: 0.25rem 0.75rem;
  font-size: 0.85rem;
  font-weight: 600;
  text-transform: lowercase;
}

.key-card__message {
  margin: 0;
  color: #1f2937;
  min-height: 1.5rem;
}

.key-test-button {
  align-self: flex-start;
  border: none;
  border-radius: 9999px;
  padding: 0.65rem 1.5rem;
  background: #4338ca;
  color: #f8fafc;
  font-weight: 600;
  cursor: pointer;
  box-shadow: 0 16px 30px rgba(67, 56, 202, 0.28);
  transition: transform 0.2s ease, box-shadow 0.2s ease, background 0.2s ease;
}

.key-test-button:hover {
  transform: translateY(-1px);
  box-shadow: 0 20px 32px rgba(67, 56, 202, 0.32);
}

.key-test-button:disabled {
  opacity: 0.6;
  cursor: not-allowed;
  transform: none;
  box-shadow: none;
}

.routing-lab {
  display: flex;
  flex-direction: column;
  gap: 2rem;
}

.routing-lab__intro {
  background: linear-gradient(140deg, rgba(79, 70, 229, 0.14), rgba(14, 165, 233, 0.14));
  border: 1px solid rgba(79, 70, 229, 0.2);
  border-radius: 24px;
  padding: 2rem;
  box-shadow: 0 18px 34px rgba(15, 23, 42, 0.12);
}

.routing-lab__eyebrow {
  margin: 0 0 0.5rem;
  text-transform: uppercase;
  letter-spacing: 0.16em;
  font-size: 0.78rem;
  font-weight: 700;
  color: #4338ca;
}

.routing-lab__intro h2 {
  margin: 0 0 0.75rem;
  font-size: 2rem;
}

.routing-lab__intro p {
  margin: 0;
  color: #334155;
  line-height: 1.6;
  max-width: 640px;
}

.routing-lab__layout {
  display: grid;
  grid-template-columns: minmax(280px, 340px) 1fr;
  gap: 1.5rem;
  align-items: start;
}

.routing-lab__panel {
  background: rgba(255, 255, 255, 0.92);
  border: 1px solid rgba(148, 163, 184, 0.24);
  border-radius: 20px;
  padding: 1.5rem;
  display: flex;
  flex-direction: column;
  gap: 1.5rem;
  box-shadow: 0 16px 32px rgba(15, 23, 42, 0.1);
}

.routing-lab__panel-header {
  display: flex;
  align-items: baseline;
  justify-content: space-between;
  gap: 1rem;
}

.routing-lab__panel-header h3 {
  margin: 0;
  font-size: 1.35rem;
}

.routing-lab__focus {
  font-size: 0.85rem;
  font-weight: 600;
  color: #4338ca;
  background: rgba(79, 70, 229, 0.14);
  border-radius: 9999px;
  padding: 0.3rem 0.75rem;
}

.routing-lab__fieldset {
  border: none;
  margin: 0;
  padding: 0;
  display: grid;
  gap: 0.75rem;
}

.routing-lab__fieldset legend {
  font-size: 0.85rem;
  letter-spacing: 0.14em;
  text-transform: uppercase;
  color: #475569;
  margin-bottom: 0.75rem;
}

.routing-lab__option {
  display: grid;
  grid-template-columns: auto 1fr;
  gap: 0.75rem;
  padding: 0.85rem 1rem;
  border-radius: 18px;
  border: 1px solid rgba(148, 163, 184, 0.26);
  background: rgba(148, 163, 184, 0.12);
  align-items: center;
  transition: border-color 0.2s ease, box-shadow 0.2s ease;
}

.routing-lab__option--active {
  border-color: rgba(67, 56, 202, 0.4);
  box-shadow: 0 12px 26px rgba(67, 56, 202, 0.18);
  background: rgba(99, 102, 241, 0.18);
}

.routing-lab__option:focus-within {
  border-color: rgba(59, 130, 246, 0.45);
  box-shadow: 0 0 0 3px rgba(59, 130, 246, 0.18);
}

.routing-lab__option input {
  margin: 0;
  width: 1.1rem;
  height: 1.1rem;
  accent-color: #4338ca;
}

.routing-lab__option span {
  display: block;
}

.routing-lab__option strong {
  display: block;
  margin-bottom: 0.15rem;
  font-size: 1rem;
}

.routing-lab__option small {
  display: block;
  color: #475569;
  line-height: 1.45;
}

.routing-lab__control {
  display: flex;
  flex-direction: column;
  gap: 0.5rem;
}

.routing-lab__control label {
  display: flex;
  justify-content: space-between;
  align-items: center;
  font-weight: 600;
  color: #1f2937;
}

.routing-lab__control span {
  font-size: 0.85rem;
  letter-spacing: 0.04em;
  color: #4338ca;
  font-weight: 600;
}

.routing-lab__control input[type='range'] {
  width: 100%;
  accent-color: #4338ca;
}

.routing-lab__control select {
  border-radius: 12px;
  border: 1px solid rgba(148, 163, 184, 0.35);
  padding: 0.65rem 0.75rem;
  font-size: 0.95rem;
  background: rgba(148, 163, 184, 0.12);
  color: #0f172a;
}

.routing-lab__summary-grid {
  display: grid;
  grid-template-columns: repeat(auto-fit, minmax(220px, 1fr));
  gap: 1rem;
}

.routing-lab__summary-card {
  background: rgba(148, 163, 184, 0.12);
  border-radius: 16px;
  padding: 1rem 1.25rem;
  display: grid;
  gap: 0.35rem;
}

.routing-lab__summary-card dt {
  margin: 0;
  font-size: 0.78rem;
  text-transform: uppercase;
  letter-spacing: 0.12em;
  color: #475569;
}

.routing-lab__summary-card dd {
  margin: 0;
  font-size: 1.4rem;
  font-weight: 700;
  color: #0f172a;
}

.routing-lab__summary-card small {
  color: #475569;
  font-size: 0.85rem;
}

.routing-lab__banner {
  border-radius: 16px;
  padding: 1rem 1.25rem;
  background: rgba(59, 130, 246, 0.14);
  border: 1px solid rgba(59, 130, 246, 0.3);
  display: grid;
  gap: 0.35rem;
}

.routing-lab__banner strong {
  font-size: 0.95rem;
  color: #1d4ed8;
}

.routing-lab__banner p {
  margin: 0;
  color: #1f2937;
  font-size: 0.9rem;
}

.routing-lab__table-wrapper {
  overflow-x: auto;
}

.routing-lab__table {
  width: 100%;
  border-collapse: collapse;
  min-width: 720px;
}

.routing-lab__table th,
.routing-lab__table td {
  text-align: left;
  padding: 0.85rem 1rem;
  border-bottom: 1px solid rgba(148, 163, 184, 0.24);
  font-size: 0.95rem;
}

.routing-lab__table tbody tr:last-of-type th,
.routing-lab__table tbody tr:last-of-type td {
  border-bottom: none;
}

.routing-lab__provider {
  display: block;
  font-weight: 600;
  color: #0f172a;
}

.routing-lab__provider + small {
  display: block;
  color: #475569;
  margin-top: 0.2rem;
}

.routing-lab__tag {
  display: inline-flex;
  align-items: center;
  gap: 0.25rem;
  border-radius: 9999px;
  padding: 0.25rem 0.75rem;
  font-weight: 600;
  font-size: 0.8rem;
  text-transform: uppercase;
  letter-spacing: 0.08em;
}

.routing-lab__tag--economy {
  background: rgba(34, 197, 94, 0.16);
  color: #15803d;
}

.routing-lab__tag--balanced {
  background: rgba(59, 130, 246, 0.16);
  color: #1d4ed8;
}

.routing-lab__tag--turbo {
  background: rgba(236, 72, 153, 0.16);
  color: #be185d;
}

.routing-lab__insights {
  list-style: none;
  margin: 0;
  padding: 0;
  display: grid;
  gap: 0.75rem;
}

.routing-lab__insights li {
  padding: 0.9rem 1rem;
  border-radius: 14px;
  background: rgba(148, 163, 184, 0.12);
  color: #1f2937;
  font-size: 0.95rem;
}

.routing-lab__empty {
  margin: 0;
  color: #475569;
  font-weight: 600;
  text-align: center;
}

@media (max-width: 900px) {
  .keys__summary {
    grid-template-columns: repeat(auto-fit, minmax(160px, 1fr));
  }

  .key-card__details {
    grid-template-columns: 1fr;
  }

  .routing-lab__layout {
    grid-template-columns: 1fr;
  }

  .routing-lab__panel {
    padding: 1.25rem;
  }

  .routing-lab__summary-grid {
    grid-template-columns: repeat(auto-fit, minmax(200px, 1fr));
  }
}

@media (max-width: 700px) {
  .key-card {
    padding: 1.5rem;
  }

  .routing-lab__summary-grid {
    grid-template-columns: 1fr;
  }

  .routing-lab__table {
    min-width: 100%;
  }

  .routing-lab__panel-header {
    flex-direction: column;
    align-items: flex-start;
    gap: 0.5rem;
  }
}

main.dashboard {
  margin: 0 auto;
  max-width: 1200px;
  padding: 3.5rem 1.75rem 4rem;
  display: flex;
  flex-direction: column;
  gap: 3.5rem;
}

.dashboard__hero {
  display: flex;
  flex-direction: column;
  gap: 1rem;
}

.dashboard__hero h1 {
  margin: 0;
  font-size: clamp(2.25rem, 4vw, 3.25rem);
}

.dashboard__hero p {
  margin: 0;
  max-width: 720px;
  color: #475569;
}

.dashboard__kpis {
  display: grid;
  grid-template-columns: repeat(auto-fit, minmax(220px, 1fr));
  gap: 1.5rem;
}

.kpi-card {
  border-radius: 20px;
  border: 1px solid rgba(15, 23, 42, 0.08);
  padding: 1.5rem;
  background: linear-gradient(180deg, rgba(59, 130, 246, 0.09), rgba(96, 165, 250, 0.05));
  display: flex;
  flex-direction: column;
  gap: 0.65rem;
  min-height: 180px;
}

.kpi-card__header {
  display: flex;
  justify-content: space-between;
  align-items: center;
}

.kpi-card__label {
  font-size: 0.95rem;
  letter-spacing: 0.04em;
  text-transform: uppercase;
  color: #334155;
}

.kpi-card__value {
  font-size: clamp(1.75rem, 2.5vw, 2.25rem);
  font-weight: 700;
  color: #0f172a;
}

.kpi-card__caption {
  margin: 0;
  font-size: 0.9rem;
  color: #475569;
}

.kpi-card__icon {
  font-size: 1.5rem;
}

.kpi-card__trend {
  display: inline-flex;
  align-items: center;
  gap: 0.35rem;
  font-size: 0.85rem;
  font-weight: 600;
}

.kpi-card__trend--up {
  color: #047857;
}

.kpi-card__trend--down {
  color: #b91c1c;
}

.kpi-card__trend--flat {
  color: #475569;
}

.dashboard__alerts {
  display: flex;
  flex-direction: column;
  gap: 1rem;
}

.dashboard__alerts h2 {
  margin: 0;
  font-size: 1.5rem;
}

.dashboard__alerts ul {
  margin: 0;
  padding: 0;
  list-style: none;
  display: grid;
  gap: 0.75rem;
}

.alert {
  border-radius: 16px;
  padding: 1rem 1.25rem;
  font-weight: 600;
}

.alert--error {
  background: rgba(248, 113, 113, 0.2);
  color: #b91c1c;
}

.alert--warning {
  background: rgba(251, 191, 36, 0.2);
  color: #92400e;
}

.alert--info {
  background: rgba(96, 165, 250, 0.2);
  color: #1d4ed8;
}

.dashboard__heatmap {
  display: flex;
  flex-direction: column;
  gap: 0.75rem;
}

.dashboard__heatmap header {
=======
.policy-card__tagline {
  font-size: 0.8rem;
  text-transform: uppercase;
  letter-spacing: 0.08em;
  color: #4338ca;
  font-weight: 700;
}

.policy-card__header h4 {
  margin: 0;
  font-size: 1.5rem;
}

.policy-card__description {
  margin: 0.75rem 0 0;
  color: #1f2937;
  line-height: 1.6;
}

.policy-card__metrics {
  margin: 1.25rem 0 0;
  display: grid;
  grid-template-columns: repeat(auto-fit, minmax(160px, 1fr));
  gap: 1rem;
}

.policy-card__metrics div {
>>>>>>> 19a1bd5e
  display: flex;
  flex-direction: column;
  gap: 0.35rem;
}
<<<<<<< HEAD

.dashboard__heatmap h2 {
  margin: 0;
  font-size: 1.5rem;
}

.dashboard__heatmap p {
  margin: 0;
  color: #475569;
}

.heatmap__container {
  border-radius: 20px;
  border: 1px solid rgba(15, 23, 42, 0.08);
  background: rgba(248, 250, 252, 0.8);
  padding: 1rem;
  min-height: 280px;
  display: flex;
  align-items: center;
  justify-content: center;
}

.servers {
  margin: 0 auto;
  max-width: 1200px;
  padding: 3.5rem 1.75rem 4rem;
  display: flex;
  flex-direction: column;
  gap: 2.5rem;
}

.servers__hero {
  display: flex;
  flex-direction: column;
  gap: 0.75rem;
}

.servers__hero h1 {
  margin: 0;
  font-size: clamp(2rem, 3.25vw, 2.85rem);
}

.servers__hero p {
  margin: 0;
  max-width: 760px;
  color: #475569;
}

.servers__status {
  display: flex;
  flex-wrap: wrap;
  gap: 1rem;
}

.status-pill {
  display: inline-flex;
  align-items: center;
  gap: 0.65rem;
  padding: 0.65rem 1.25rem;
  border-radius: 9999px;
  background: rgba(16, 185, 129, 0.12);
  font-weight: 600;
  color: #047857;
}

.status-pill strong {
  font-size: 1.25rem;
}

.status-pill--offline {
  background: rgba(248, 113, 113, 0.18);
  color: #b91c1c;
}

.status-pill--total {
  background: rgba(59, 130, 246, 0.15);
  color: #1d4ed8;
}

.status-pill__dot {
  width: 10px;
  height: 10px;
  border-radius: 9999px;
  display: inline-flex;
}

.status-pill__dot--online {
  background: #16a34a;
}

.status-pill__dot--offline {
  background: #dc2626;
}

.status-pill__dot--total {
  background: #2563eb;
}

.server-grid {
  display: grid;
  gap: 1.75rem;
  grid-template-columns: repeat(auto-fit, minmax(320px, 1fr));
}

.server-card {
  background: linear-gradient(155deg, rgba(67, 56, 202, 0.12), rgba(8, 145, 178, 0.12));
  border: 1px solid rgba(15, 23, 42, 0.08);
  border-radius: 20px;
  padding: 1.75rem;
  display: flex;
  flex-direction: column;
  gap: 1.5rem;
  box-shadow: 0 22px 44px rgba(15, 23, 42, 0.12);
  backdrop-filter: blur(6px);
}

.server-card__header {
  display: flex;
  justify-content: space-between;
  align-items: flex-start;
  gap: 1rem;
}

.server-card__header h2 {
  margin: 0 0 0.35rem;
  font-size: 1.6rem;
}

.server-card__meta {
  margin: 0;
  color: #1f2937;
}

.server-status {
  display: inline-flex;
  align-items: center;
  justify-content: center;
  padding: 0.3rem 0.75rem;
  border-radius: 9999px;
  font-weight: 700;
  text-transform: uppercase;
  font-size: 0.75rem;
}

.server-status--up {
  background: rgba(16, 185, 129, 0.18);
  color: #047857;
}

.server-status--down {
  background: rgba(248, 113, 113, 0.18);
  color: #b91c1c;
}

.server-card__details {
  display: grid;
  grid-template-columns: repeat(auto-fit, minmax(180px, 1fr));
  gap: 1.1rem;
  margin: 0;
}

.server-card__details div {
  display: flex;
  flex-direction: column;
  gap: 0.35rem;
}

.server-card__details dt {
  font-size: 0.85rem;
  text-transform: uppercase;
  letter-spacing: 0.04em;
  color: #64748b;
}

.server-card__details dd {
  margin: 0;
  font-weight: 600;
  color: #0f172a;
}

.server-card__details code {
  font-family: 'JetBrains Mono', 'Fira Code', ui-monospace, SFMono-Regular, Menlo, Monaco, Consolas, 'Liberation Mono',
    'Courier New', monospace;
  font-size: 0.9rem;
}

.server-actions {
  display: flex;
  align-items: center;
  gap: 0.75rem;
  flex-wrap: wrap;
}

.server-action-button {
  border: none;
  border-radius: 12px;
  padding: 0.6rem 1.35rem;
  font-weight: 600;
  font-size: 0.95rem;
  cursor: pointer;
  background: rgba(59, 130, 246, 0.2);
  color: #1d4ed8;
  transition: transform 0.15s ease, box-shadow 0.15s ease;
}

.server-action-button:hover:not(:disabled) {
  transform: translateY(-1px);
  box-shadow: 0 10px 20px rgba(37, 99, 235, 0.22);
}

.server-action-button:disabled {
  cursor: progress;
  opacity: 0.65;
}

.server-card__logs {
  border-radius: 16px;
  background: rgba(255, 255, 255, 0.75);
  border: 1px solid rgba(148, 163, 184, 0.35);
  padding: 1rem 1.25rem;
  display: flex;
  flex-direction: column;
  gap: 0.75rem;
}

.server-card__logs header {
  display: flex;
  justify-content: space-between;
  align-items: center;
  gap: 1rem;
}

.server-card__logs h3 {
  margin: 0;
  font-size: 1rem;
}

.server-card__logs span {
  color: #475569;
  font-size: 0.85rem;
}

.server-card__logs ol {
  list-style: none;
  margin: 0;
  padding: 0;
  display: flex;
  flex-direction: column;
  gap: 0.5rem;
  max-height: 220px;
  overflow-y: auto;
}

.server-card__logs li {
  display: grid;
  grid-template-columns: 110px 1fr;
  gap: 0.75rem;
  align-items: start;
  font-size: 0.85rem;
}

.log-timestamp {
  font-family: 'JetBrains Mono', 'Fira Code', ui-monospace, SFMono-Regular, Menlo, Monaco, Consolas, 'Liberation Mono',
    'Courier New', monospace;
  color: #4338ca;
}

.log-message {
  color: #0f172a;
}

.section-header h2 {
  margin: 0 0 0.25rem;
  font-size: 1.75rem;
}

.section-header p {
  margin: 0;
  color: #475569;
}

.providers,
.sessions {
  display: flex;
  flex-direction: column;
  gap: 1.5rem;
}

.provider-grid {
  display: grid;
  gap: 1.5rem;
  grid-template-columns: repeat(auto-fit, minmax(280px, 1fr));
}

.provider-card {
  background: linear-gradient(160deg, rgba(37, 99, 235, 0.08), rgba(14, 116, 144, 0.08));
  border: 1px solid rgba(15, 23, 42, 0.08);
  border-radius: 18px;
  padding: 1.5rem;
  box-shadow: 0 20px 40px rgba(15, 23, 42, 0.12);
  backdrop-filter: blur(4px);
  display: flex;
  flex-direction: column;
  gap: 1.25rem;
}

.provider-card header {
  display: flex;
  justify-content: space-between;
  align-items: flex-start;
  gap: 1rem;
}

.provider-card h3 {
  margin: 0 0 0.35rem;
  font-size: 1.5rem;
}

.provider-description {
  margin: 0;
  color: #1f2937;
}

.provider-meta {
  display: grid;
  gap: 0.75rem;
  grid-template-columns: repeat(auto-fit, minmax(180px, 1fr));
  margin: 0;
}

.provider-meta div {
  display: flex;
  flex-direction: column;
  gap: 0.25rem;
}

.provider-meta dt {
  font-size: 0.85rem;
  text-transform: uppercase;
  letter-spacing: 0.04em;
  color: #6b7280;
}

.provider-meta dd {
  margin: 0;
  font-weight: 600;
  color: #0f172a;
}

.provider-meta code {
  font-family: 'JetBrains Mono', 'Fira Code', 'SFMono-Regular', ui-monospace, SFMono-Regular, Menlo, Monaco, Consolas,
    'Liberation Mono', 'Courier New', monospace;
  font-size: 0.95rem;
}

.badges {
  display: flex;
  flex-wrap: wrap;
  gap: 0.5rem;
}

.badge {
  display: inline-flex;
  align-items: center;
  justify-content: center;
  padding: 0.25rem 0.65rem;
  border-radius: 9999px;
  font-size: 0.8rem;
  font-weight: 600;
  letter-spacing: 0.01em;
}

.badge.capability {
  background: rgba(99, 102, 241, 0.15);
  color: #4338ca;
}

.badge.tag {
  background: rgba(45, 212, 191, 0.18);
  color: #0f766e;
}

.provision-button {
  align-self: flex-start;
  background: #4338ca;
  color: #f8fafc;
  border: none;
  border-radius: 9999px;
  padding: 0.65rem 1.5rem;
  font-weight: 600;
  cursor: pointer;
  transition: transform 0.15s ease, box-shadow 0.15s ease;
  box-shadow: 0 10px 24px rgba(67, 56, 202, 0.25);
}

.provision-button:hover:not(:disabled) {
  transform: translateY(-1px);
  box-shadow: 0 12px 28px rgba(67, 56, 202, 0.3);
}

.provision-button:disabled {
  background: rgba(67, 56, 202, 0.5);
  cursor: progress;
}

.availability {
  border-radius: 9999px;
  padding: 0.3rem 0.75rem;
  font-size: 0.8rem;
  font-weight: 600;
}

.availability.online {
  background: rgba(34, 197, 94, 0.16);
  color: #15803d;
}

.availability.offline {
  background: rgba(239, 68, 68, 0.16);
  color: #b91c1c;
}

.feedback {
  border-radius: 16px;
  padding: 1rem 1.25rem;
  font-weight: 600;
  text-align: center;
}

.feedback.success {
  background: rgba(16, 185, 129, 0.18);
  color: #047857;
}

.feedback.error {
  background: rgba(248, 113, 113, 0.22);
  color: #b91c1c;
}

.info {
  color: #475569;
  margin: 0;
}

.error {
  color: #b91c1c;
  font-weight: 600;
}

.session-list {
  list-style: none;
  margin: 0;
  padding: 0;
  display: flex;
  flex-direction: column;
  gap: 1rem;
}

.session-item {
  border: 1px solid rgba(15, 23, 42, 0.08);
  border-radius: 16px;
  padding: 1rem 1.25rem;
  background: rgba(148, 163, 184, 0.08);
  display: flex;
  flex-direction: column;
  gap: 0.65rem;
}

.session-header {
  display: flex;
  justify-content: space-between;
  align-items: center;
}

.session-id {
  font-family: 'JetBrains Mono', 'Fira Code', ui-monospace, SFMono-Regular, Menlo, Monaco, Consolas, 'Liberation Mono',
    'Courier New', monospace;
  font-weight: 600;
}

.session-status {
  font-size: 0.85rem;
  font-weight: 600;
  color: #2563eb;
  text-transform: uppercase;
}

.session-meta {
  display: flex;
  flex-wrap: wrap;
  gap: 0.5rem 1.5rem;
  font-size: 0.9rem;
  color: #1f2933;
}

@media (prefers-color-scheme: dark) {
  :root {
    color: #f8fafc;
    background-color: #020817;
  }

  main.dashboard {
    background: transparent;
  }

  .dashboard__hero p,
  .section-header p,
  .info {
    color: rgba(226, 232, 240, 0.82);
  }

  .kpi-card {
    background: linear-gradient(180deg, rgba(59, 130, 246, 0.2), rgba(96, 165, 250, 0.08));
    border-color: rgba(148, 163, 184, 0.3);
  }

  .kpi-card__value {
    color: #f8fafc;
  }

  .dashboard__heatmap p {
    color: rgba(226, 232, 240, 0.82);
  }

  .heatmap__container {
    background: rgba(30, 41, 59, 0.6);
    border-color: rgba(148, 163, 184, 0.25);
  }

  .app-shell__nav {
    background: rgba(30, 41, 59, 0.8);
  }

  .nav-button {
    color: rgba(226, 232, 240, 0.82);
  }

  .nav-button:hover {
    background: rgba(99, 102, 241, 0.25);
  }

  .provider-card {
    background: linear-gradient(160deg, rgba(79, 70, 229, 0.35), rgba(14, 116, 144, 0.25));
    border-color: rgba(148, 163, 184, 0.25);
    box-shadow: 0 18px 42px rgba(15, 23, 42, 0.55);
  }

  .provider-description,
  .provider-meta dd,
  .session-meta {
    color: rgba(226, 232, 240, 0.92);
  }

  .session-item {
    background: rgba(30, 41, 59, 0.55);
    border-color: rgba(148, 163, 184, 0.25);
  }

  .servers__hero p {
    color: rgba(226, 232, 240, 0.82);
  }

  .status-pill {
    background: rgba(45, 212, 191, 0.16);
    color: #5eead4;
  }

  .status-pill--offline {
    background: rgba(248, 113, 113, 0.22);
    color: #fca5a5;
  }

  .status-pill--total {
    background: rgba(129, 140, 248, 0.28);
    color: #c7d2fe;
  }

  .server-card {
    background: linear-gradient(155deg, rgba(79, 70, 229, 0.35), rgba(8, 145, 178, 0.25));
    border-color: rgba(148, 163, 184, 0.25);
    box-shadow: 0 20px 46px rgba(15, 23, 42, 0.6);
  }

  .server-card__meta,
  .server-card__details dd,
  .log-message {
    color: rgba(226, 232, 240, 0.9);
  }

  .server-card__logs {
    background: rgba(30, 41, 59, 0.75);
    border-color: rgba(148, 163, 184, 0.32);
  }

  .server-card__logs span {
    color: rgba(226, 232, 240, 0.78);
  }

  .log-timestamp {
    color: #c7d2fe;
  }

  .server-action-button {
    background: rgba(129, 140, 248, 0.28);
    color: #e0e7ff;
  }

  .keys__hero p {
    color: rgba(226, 232, 240, 0.82);
  }

  .key-stat {
    background: rgba(99, 102, 241, 0.18);
    border-color: rgba(99, 102, 241, 0.32);
  }

  .key-stat--healthy {
    background: rgba(16, 185, 129, 0.2);
    border-color: rgba(45, 212, 191, 0.35);
  }

  .key-stat--attention {
    background: rgba(248, 113, 113, 0.26);
    border-color: rgba(248, 113, 113, 0.4);
  }

  .key-stat--tested {
    background: rgba(129, 140, 248, 0.26);
    border-color: rgba(129, 140, 248, 0.42);
  }

  .key-stat span {
    color: rgba(226, 232, 240, 0.86);
  }

  .key-card {
    background: linear-gradient(160deg, rgba(99, 102, 241, 0.28), rgba(14, 165, 233, 0.24));
    border-color: rgba(148, 163, 184, 0.32);
    box-shadow: 0 20px 46px rgba(15, 23, 42, 0.6);
  }

  .key-card__meta,
  .key-card__message,
  .key-card__details dd {
    color: rgba(226, 232, 240, 0.88);
  }

  .key-card__details dt {
    color: rgba(226, 232, 240, 0.72);
  }

  .key-card__scopes li {
    background: rgba(96, 165, 250, 0.32);
    color: #bfdbfe;
  }

  .key-test-button {
    background: #6366f1;
    box-shadow: 0 18px 32px rgba(99, 102, 241, 0.35);
  }

  .key-test-button:hover {
    box-shadow: 0 20px 36px rgba(99, 102, 241, 0.4);
  }

  .policies__hero p,
  .policies__templates-header p,
  .policies__plan header p,
  .policies__history header p {
    color: rgba(226, 232, 240, 0.82);
  }

  .policy-overview {
    background: linear-gradient(160deg, rgba(99, 102, 241, 0.35), rgba(14, 165, 233, 0.28));
    border-color: rgba(148, 163, 184, 0.28);
    box-shadow: 0 20px 46px rgba(15, 23, 42, 0.55);
  }

  .policy-overview p,
  .policy-overview dd,
  .rollout-plan__summary p,
  .policy-history p {
    color: rgba(226, 232, 240, 0.88);
  }

  .policy-overview__metrics li {
    background: rgba(129, 140, 248, 0.32);
  }

  .policy-overview__metrics span {
    color: #c7d2fe;
  }

  .policy-overview__metrics strong {
    color: #f8fafc;
  }

  .policy-banner--info {
    background: rgba(96, 165, 250, 0.25);
    color: #bfdbfe;
  }

  .policy-banner--warning {
    background: rgba(251, 191, 36, 0.32);
    color: #fde68a;
  }

  .policy-card {
    background: linear-gradient(160deg, rgba(79, 70, 229, 0.35), rgba(14, 165, 233, 0.25));
    border-color: rgba(148, 163, 184, 0.3);
    box-shadow: 0 20px 46px rgba(15, 23, 42, 0.55);
  }

  .policy-card__description,
  .policy-card__features li,
  .policy-card__metrics dd {
    color: rgba(226, 232, 240, 0.88);
  }

  .policy-card__metrics dt {
    color: rgba(226, 232, 240, 0.72);
  }

  .policy-card__features li {
    background: rgba(99, 102, 241, 0.26);
  }

  .policy-action--ghost {
    background: rgba(99, 102, 241, 0.28);
    color: #e0e7ff;
  }

  .rollout-plan__item {
    background: rgba(30, 41, 59, 0.65);
    border-color: rgba(148, 163, 184, 0.28);
  }

  .rollout-plan__coverage {
    background: rgba(96, 165, 250, 0.28);
    color: #bfdbfe;
  }

  .rollout-chip {
    background: rgba(129, 140, 248, 0.28);
    color: #e0e7ff;
  }

  .rollout-chip--muted {
    background: rgba(148, 163, 184, 0.26);
    color: rgba(226, 232, 240, 0.72);
  }

  .policy-history li {
    background: rgba(30, 41, 59, 0.68);
    border-color: rgba(148, 163, 184, 0.28);
  }

  .policy-history__header time,
  .policy-history__meta {
    color: rgba(226, 232, 240, 0.7);
  }

  .routing-lab__intro {
    background: linear-gradient(150deg, rgba(79, 70, 229, 0.32), rgba(14, 165, 233, 0.3));
    border-color: rgba(129, 140, 248, 0.3);
    box-shadow: 0 24px 48px rgba(15, 23, 42, 0.55);
  }

  .routing-lab__eyebrow {
    color: #c7d2fe;
  }

  .routing-lab__intro p {
    color: rgba(226, 232, 240, 0.82);
  }

  .routing-lab__panel {
    background: rgba(15, 23, 42, 0.78);
    border-color: rgba(99, 102, 241, 0.26);
    box-shadow: 0 24px 48px rgba(15, 23, 42, 0.55);
  }

  .routing-lab__focus {
    background: rgba(99, 102, 241, 0.28);
    color: #c7d2fe;
  }

  .routing-lab__fieldset legend {
    color: rgba(226, 232, 240, 0.72);
  }

  .routing-lab__option {
    background: rgba(30, 41, 59, 0.68);
    border-color: rgba(99, 102, 241, 0.26);
  }

  .routing-lab__option--active {
    background: rgba(99, 102, 241, 0.32);
    border-color: rgba(129, 140, 248, 0.45);
    box-shadow: 0 16px 32px rgba(79, 70, 229, 0.35);
  }

  .routing-lab__option small {
    color: rgba(226, 232, 240, 0.75);
  }

  .routing-lab__control label {
    color: rgba(226, 232, 240, 0.88);
  }

  .routing-lab__control span {
    color: #c7d2fe;
  }

  .routing-lab__control select {
    background: rgba(30, 41, 59, 0.7);
    border-color: rgba(129, 140, 248, 0.4);
    color: #e2e8f0;
  }

  .routing-lab__summary-card {
    background: rgba(30, 41, 59, 0.72);
  }

  .routing-lab__summary-card dt {
    color: rgba(226, 232, 240, 0.72);
  }

  .routing-lab__summary-card dd {
    color: #f8fafc;
  }

  .routing-lab__summary-card small {
    color: rgba(226, 232, 240, 0.68);
  }

  .routing-lab__banner {
    background: rgba(59, 130, 246, 0.26);
    border-color: rgba(96, 165, 250, 0.45);
  }

  .routing-lab__banner strong {
    color: #bfdbfe;
  }

  .routing-lab__banner p {
    color: rgba(226, 232, 240, 0.86);
  }

  .routing-lab__table th,
  .routing-lab__table td {
    border-color: rgba(148, 163, 184, 0.32);
  }

  .routing-lab__provider {
    color: #f8fafc;
  }

  .routing-lab__provider + small {
    color: rgba(226, 232, 240, 0.72);
  }

  .routing-lab__tag--economy {
    background: rgba(34, 197, 94, 0.28);
    color: #bbf7d0;
  }

  .routing-lab__tag--balanced {
    background: rgba(59, 130, 246, 0.3);
    color: #bfdbfe;
  }

  .routing-lab__tag--turbo {
    background: rgba(236, 72, 153, 0.28);
    color: #fbcfe8;
  }

  .routing-lab__insights li {
    background: rgba(30, 41, 59, 0.7);
    color: rgba(226, 232, 240, 0.85);
  }

  .routing-lab__empty {
    color: rgba(226, 232, 240, 0.7);
  }
}

.finops {
  display: flex;
  flex-direction: column;
  gap: 1.5rem;
  padding-bottom: 2rem;
}

.finops__header {
  display: flex;
  flex-wrap: wrap;
  justify-content: space-between;
  align-items: flex-end;
  gap: 1.5rem;
}

.finops__eyebrow {
  font-size: 0.75rem;
  letter-spacing: 0.08em;
  text-transform: uppercase;
  color: var(--text-muted);
  font-weight: 600;
}

.finops__subtitle {
  margin-top: 0.25rem;
  color: var(--text-muted);
  max-width: 42rem;
}

.finops__filters {
  display: flex;
  flex-wrap: wrap;
  gap: 1rem;
  align-items: center;
}

.finops__filter-group {
  display: flex;
  flex-direction: column;
  gap: 0.35rem;
  min-width: 8rem;
}

.finops__filter-label {
  font-size: 0.75rem;
  font-weight: 600;
  color: var(--text-muted);
  text-transform: uppercase;
  letter-spacing: 0.06em;
}

.finops__segmented {
  display: inline-flex;
  background: var(--surface-subtle);
  padding: 0.25rem;
  border-radius: 999px;
  border: 1px solid var(--border-subtle);
}

.finops__segmented-btn {
  border: 0;
  background: transparent;
  color: var(--text-muted);
  font-weight: 600;
  padding: 0.35rem 0.9rem;
  border-radius: 999px;
  cursor: pointer;
  transition: background 0.2s ease, color 0.2s ease, box-shadow 0.2s ease;
}

.finops__segmented-btn:hover,
.finops__segmented-btn:focus-visible {
  background: var(--surface-elevated);
  color: var(--text-primary);
}

.finops__segmented-btn--active {
  background: var(--accent-primary-transparent);
  color: var(--accent-primary-strong);
  box-shadow: 0 0 0 1px var(--accent-primary-transparent);
}

.finops__select {
  appearance: none;
  border-radius: 0.75rem;
  border: 1px solid var(--border-subtle);
  background: var(--surface-base);
  color: var(--text-primary);
  padding: 0.5rem 1rem;
  font-weight: 600;
  min-width: 10rem;
  box-shadow: 0 1px 2px rgba(15, 23, 42, 0.04);
}

.finops__select:focus-visible {
  outline: 2px solid var(--accent-primary);
  outline-offset: 2px;
}

.finops__export {
  align-self: flex-end;
  border-radius: 999px;
  border: 0;
  padding: 0.55rem 1.25rem;
  font-weight: 600;
  background: var(--accent-primary);
  color: var(--button-on-accent);
  cursor: pointer;
  transition: transform 0.2s ease, box-shadow 0.2s ease;
  box-shadow: 0 10px 25px rgba(99, 102, 241, 0.2);
}

.finops__export:disabled {
  background: var(--surface-subtle);
  color: var(--text-muted);
  cursor: not-allowed;
  box-shadow: none;
}

.finops__export:not(:disabled):hover,
.finops__export:not(:disabled):focus-visible {
  transform: translateY(-1px);
  box-shadow: 0 16px 30px rgba(99, 102, 241, 0.25);
}

.finops__kpis {
  display: grid;
  grid-template-columns: repeat(auto-fit, minmax(180px, 1fr));
  gap: 1rem;
}

.finops__kpi {
  background: var(--surface-elevated);
  border: 1px solid var(--border-subtle);
  border-radius: 1rem;
  padding: 1.1rem 1.25rem;
  display: flex;
  flex-direction: column;
  gap: 0.5rem;
  box-shadow: 0 12px 32px rgba(15, 23, 42, 0.08);
}

.finops__kpi-label {
  font-size: 0.8rem;
  text-transform: uppercase;
  letter-spacing: 0.08em;
  color: var(--text-muted);
}

.finops__chart {
  background: var(--surface-elevated);
  border-radius: 1.5rem;
  border: 1px solid var(--border-subtle);
  padding: 1.5rem;
  box-shadow: 0 18px 40px rgba(15, 23, 42, 0.08);
}

.finops__chart-axis {
  fill: var(--text-muted);
}

.finops__chart-grid line {
  stroke: var(--border-subtle);
}

.finops__table {
  background: var(--surface-elevated);
  border-radius: 1.5rem;
  border: 1px solid var(--border-subtle);
  padding: 1.5rem;
  box-shadow: 0 18px 40px rgba(15, 23, 42, 0.08);
  display: flex;
  flex-direction: column;
  gap: 1rem;
}

.finops__table-header h3 {
  margin: 0;
  font-size: 1.1rem;
}

.finops__table-header p {
  margin: 0.25rem 0 0;
  color: var(--text-muted);
}

.finops__table-scroll {
  overflow: auto;
  border-radius: 1rem;
}

.finops__table table {
  width: 100%;
  border-collapse: collapse;
  min-width: 520px;
}

.finops__table th,
.finops__table td {
  padding: 0.75rem 1rem;
  text-align: left;
  border-bottom: 1px solid var(--border-subtle);
}

.finops__table tbody tr:last-child th,
.finops__table tbody tr:last-child td {
  border-bottom: 0;
}

.finops__table th {
  font-size: 0.85rem;
  text-transform: uppercase;
  letter-spacing: 0.04em;
  color: var(--text-muted);
}

.finops__state {
  color: var(--text-muted);
  padding: 2rem;
  text-align: center;
}

@media (min-width: 980px) {
  .finops__breakdowns {
    grid-template-columns: 1.15fr 0.85fr;
    align-items: stretch;
  }
}

.finops__breakdowns {
  display: grid;
  grid-template-columns: minmax(0, 1fr);
  gap: 1.5rem;
}

.finops__pareto,
.finops__drilldown {
  background: var(--surface-elevated);
  border-radius: 1.5rem;
  border: 1px solid var(--border-subtle);
  padding: 1.5rem;
  box-shadow: 0 18px 40px rgba(15, 23, 42, 0.08);
  display: flex;
  flex-direction: column;
  gap: 1.25rem;
}

.finops__pareto-header,
.finops__drilldown-header {
  display: flex;
  justify-content: space-between;
  gap: 1rem;
  align-items: flex-start;
}

.finops__pareto-header h3,
.finops__drilldown-header h3 {
  margin: 0;
}

.finops__pareto-header p,
.finops__drilldown-header p {
  margin: 0.35rem 0 0;
  color: var(--text-muted);
}

.finops__pareto-total {
  font-weight: 700;
  font-size: 1rem;
  color: var(--text-primary);
}

.finops__pareto-list {
  display: flex;
  flex-direction: column;
  gap: 0.85rem;
}

.finops__pareto-button {
  border: 1px solid var(--border-subtle);
  border-radius: 1rem;
  background: var(--surface-base);
  padding: 0.9rem 1rem;
  text-align: left;
  display: flex;
  flex-direction: column;
  gap: 0.65rem;
  cursor: pointer;
  transition: border 0.2s ease, box-shadow 0.2s ease, transform 0.2s ease;
}

.finops__pareto-button:hover,
.finops__pareto-button:focus-visible {
  border-color: var(--accent-primary-transparent);
  box-shadow: 0 10px 22px rgba(67, 56, 202, 0.12);
  outline: none;
  transform: translateY(-1px);
}

.finops__pareto-button--active {
  border-color: var(--accent-primary);
  box-shadow: 0 0 0 2px rgba(67, 56, 202, 0.18);
  background: var(--accent-primary-transparent);
}

.finops__pareto-button--active .finops__pareto-metric span:first-child {
  color: var(--accent-primary-strong);
}

.finops__pareto-top {
  display: flex;
  justify-content: space-between;
  gap: 1rem;
  align-items: flex-start;
}

.finops__pareto-route {
  display: flex;
  flex-direction: column;
  gap: 0.2rem;
}

.finops__pareto-route span {
  color: var(--text-muted);
  font-size: 0.85rem;
}

.finops__pareto-metric {
  display: flex;
  flex-direction: column;
  align-items: flex-end;
  gap: 0.2rem;
  font-weight: 600;
}

.finops__pareto-metric span:last-child {
  color: var(--text-muted);
  font-size: 0.8rem;
}

.finops__pareto-track {
  width: 100%;
  height: 0.55rem;
  border-radius: 999px;
  background: var(--surface-subtle);
  overflow: hidden;
}

.finops__pareto-track-fill {
  display: block;
  height: 100%;
  background: var(--accent-primary);
  border-radius: 999px;
}

.finops__pareto-meta {
  display: flex;
  flex-wrap: wrap;
  gap: 0.75rem;
  font-size: 0.85rem;
  color: var(--text-muted);
}

.finops__lane {
  display: inline-flex;
  align-items: center;
  padding: 0.25rem 0.75rem;
  border-radius: 999px;
  font-weight: 600;
  font-size: 0.7rem;
  text-transform: uppercase;
  letter-spacing: 0.06em;
}

.finops__lane--economy {
  background: rgba(16, 185, 129, 0.14);
  color: #047857;
}

.finops__lane--balanced {
  background: rgba(59, 130, 246, 0.14);
  color: #1d4ed8;
}

.finops__lane--turbo {
  background: rgba(168, 85, 247, 0.18);
  color: #6d28d9;
}

.finops__drilldown-meta {
  display: flex;
  flex-wrap: wrap;
  justify-content: space-between;
  gap: 1.25rem;
  align-items: flex-start;
}

.finops__drilldown-meta h4 {
  margin: 0;
  font-size: 1.15rem;
}

.finops__drilldown-meta p {
  margin: 0.3rem 0 0;
  color: var(--text-muted);
}

.finops__drilldown-stats {
  display: grid;
  grid-template-columns: repeat(auto-fit, minmax(130px, 1fr));
  gap: 0.75rem;
}

.finops__drilldown-stat {
  background: var(--surface-subtle);
  border-radius: 1rem;
  padding: 0.75rem 1rem;
  display: flex;
  flex-direction: column;
  gap: 0.3rem;
}

.finops__drilldown-stat span {
  font-size: 0.7rem;
  text-transform: uppercase;
  letter-spacing: 0.05em;
  color: var(--text-muted);
}

.finops__drilldown-stat strong {
  font-size: 1rem;
}

.finops__drilldown-table {
  overflow: auto;
  border-radius: 1rem;
}

.finops__drilldown-table table {
  width: 100%;
  border-collapse: collapse;
  min-width: 600px;
}

.finops__drilldown-table th,
.finops__drilldown-table td {
  padding: 0.75rem 1rem;
  text-align: left;
  border-bottom: 1px solid var(--border-subtle);
}

.finops__drilldown-table tbody tr:last-child th,
.finops__drilldown-table tbody tr:last-child td {
  border-bottom: 0;
}

.finops__status {
  display: inline-flex;
  align-items: center;
  gap: 0.35rem;
  font-weight: 600;
  font-size: 0.85rem;
}

.finops__status-dot {
  width: 0.5rem;
  height: 0.5rem;
  border-radius: 999px;
  background: currentColor;
}

.finops__status--success {
  color: #047857;
}

.finops__status--retry {
  color: #d97706;
}

.finops__status--error {
  color: #dc2626;
}

@media (max-width: 900px) {
  .finops__filters {
    flex-direction: column;
    align-items: flex-start;
  }

  .finops__export {
    align-self: stretch;
  }

  .finops__breakdowns {
    grid-template-columns: minmax(0, 1fr);
=======

.policy-card__metrics dt {
  font-size: 0.8rem;
  text-transform: uppercase;
  letter-spacing: 0.06em;
  color: #6b7280;
}

.policy-card__metrics dd {
  margin: 0;
  font-weight: 600;
  color: #0f172a;
}

.policy-card__features {
  margin: 1.25rem 0 0;
  padding: 0;
  list-style: none;
  display: flex;
  flex-direction: column;
  gap: 0.5rem;
}

.policy-card__features li {
  background: rgba(148, 163, 184, 0.18);
  border-radius: 12px;
  padding: 0.6rem 0.85rem;
  color: #1f2937;
  font-weight: 500;
}

.policies__actions {
  display: flex;
  flex-wrap: wrap;
  gap: 0.75rem;
}

.policy-action {
  border-radius: 9999px;
  padding: 0.75rem 1.75rem;
  font-weight: 600;
  border: none;
  cursor: pointer;
  transition: transform 0.2s ease, box-shadow 0.2s ease;
}

.policy-action--primary {
  background: #4338ca;
  color: #f8fafc;
  box-shadow: 0 16px 36px rgba(67, 56, 202, 0.3);
}

.policy-action--primary:hover {
  transform: translateY(-1px);
  box-shadow: 0 20px 42px rgba(67, 56, 202, 0.34);
}

.policy-action--ghost {
  background: rgba(79, 70, 229, 0.12);
  color: #312e81;
}

.policy-action--ghost:disabled {
  opacity: 0.55;
  cursor: not-allowed;
}

.policies__plan header h2,
.policies__history header h2 {
  margin: 0 0 0.35rem;
  font-size: 1.9rem;
}

.policies__plan header p,
.policies__history header p {
  margin: 0;
  color: #475569;
}

.rollout-plan {
  list-style: none;
  margin: 1.5rem 0 0;
  padding: 0;
  display: flex;
  flex-direction: column;
  gap: 1rem;
}

.rollout-plan__item {
  border: 1px solid rgba(15, 23, 42, 0.08);
  border-radius: 18px;
  padding: 1.25rem 1.5rem;
  display: grid;
  gap: 1rem;
  background: rgba(248, 250, 252, 0.92);
}

.rollout-plan__summary h3 {
  margin: 0 0 0.35rem;
  font-size: 1.35rem;
}

.rollout-plan__summary p {
  margin: 0 0 0.5rem;
  color: #1f2937;
}

.rollout-plan__coverage {
  display: inline-flex;
  align-items: center;
  gap: 0.35rem;
  background: rgba(96, 165, 250, 0.2);
  color: #1d4ed8;
  border-radius: 9999px;
  padding: 0.25rem 0.75rem;
  font-weight: 600;
}

.rollout-plan__providers {
  display: flex;
  flex-wrap: wrap;
  gap: 0.5rem;
}

.rollout-chip {
  display: inline-flex;
  align-items: center;
  padding: 0.35rem 0.75rem;
  border-radius: 9999px;
  background: rgba(79, 70, 229, 0.12);
  color: #312e81;
  font-weight: 600;
}

.rollout-chip--muted {
  background: rgba(148, 163, 184, 0.18);
  color: #475569;
}

.policy-history {
  list-style: none;
  margin: 1.5rem 0 0;
  padding: 0;
  display: flex;
  flex-direction: column;
  gap: 1rem;
}

.policy-history li {
  border: 1px solid rgba(15, 23, 42, 0.08);
  border-radius: 16px;
  padding: 1.25rem 1.5rem;
  background: rgba(255, 255, 255, 0.92);
  display: flex;
  flex-direction: column;
  gap: 0.5rem;
}

.policy-history__header {
  display: flex;
  justify-content: space-between;
  align-items: center;
  gap: 1rem;
}

.policy-history__template {
  font-weight: 700;
  font-size: 1.1rem;
  color: #312e81;
}

.policy-history__header time {
  font-size: 0.85rem;
  color: #475569;
}

.policy-history p {
  margin: 0;
  color: #1f2937;
  line-height: 1.55;
}

.policy-history__meta {
  font-size: 0.85rem;
  color: #64748b;
  font-weight: 600;
}

.key-stat {
  display: flex;
  align-items: center;
  gap: 0.75rem;
  padding: 0.85rem 1.25rem;
  border-radius: 16px;
  background: rgba(59, 130, 246, 0.08);
  border: 1px solid rgba(59, 130, 246, 0.2);
}

.key-stat strong {
  font-size: 1.4rem;
  display: block;
  margin-bottom: 0.125rem;
}

.key-stat span {
  display: block;
  color: #1f2937;
  font-weight: 600;
}

.key-stat--healthy {
  background: rgba(16, 185, 129, 0.12);
  border-color: rgba(16, 185, 129, 0.28);
}

.key-stat--attention {
  background: rgba(248, 113, 113, 0.14);
  border-color: rgba(248, 113, 113, 0.32);
}

.key-stat--tested {
  background: rgba(129, 140, 248, 0.14);
  border-color: rgba(129, 140, 248, 0.28);
}

.key-stat__dot {
  width: 12px;
  height: 12px;
  border-radius: 9999px;
  flex-shrink: 0;
}

.key-stat__dot--total {
  background: #2563eb;
}

.key-stat__dot--healthy {
  background: #10b981;
}

.key-stat__dot--attention {
  background: #dc2626;
}

.key-stat__dot--tested {
  background: #6366f1;
}

.key-grid {
  display: grid;
  gap: 1.75rem;
  grid-template-columns: repeat(auto-fit, minmax(320px, 1fr));
}

.key-card {
  background: linear-gradient(160deg, rgba(59, 130, 246, 0.12), rgba(14, 165, 233, 0.1));
  border: 1px solid rgba(59, 130, 246, 0.22);
  border-radius: 20px;
  padding: 1.75rem;
  display: flex;
  flex-direction: column;
  gap: 1.25rem;
  box-shadow: 0 20px 40px rgba(15, 23, 42, 0.12);
}

.key-card__header {
  display: flex;
  justify-content: space-between;
  align-items: flex-start;
  gap: 1rem;
}

.key-card__header h2 {
  margin: 0 0 0.35rem;
  font-size: 1.45rem;
}

.key-card__meta {
  margin: 0;
  color: #1f2937;
  font-family: 'JetBrains Mono', 'Fira Code', ui-monospace, SFMono-Regular, Menlo, Monaco, Consolas,
    'Liberation Mono', 'Courier New', monospace;
  font-size: 0.95rem;
}

.key-status-badge {
  border-radius: 9999px;
  padding: 0.35rem 0.9rem;
  font-weight: 600;
  background: rgba(15, 23, 42, 0.08);
  color: #0f172a;
  display: inline-flex;
  align-items: center;
  justify-content: center;
  min-width: 120px;
  text-align: center;
}

.key-status-badge--healthy {
  background: rgba(16, 185, 129, 0.2);
  color: #047857;
}

.key-status-badge--warning {
  background: rgba(249, 115, 22, 0.2);
  color: #b45309;
}

.key-status-badge--error {
  background: rgba(248, 113, 113, 0.22);
  color: #b91c1c;
}

.key-status-badge--muted {
  background: rgba(148, 163, 184, 0.2);
  color: #334155;
}

.key-status-badge--testing {
  background: rgba(99, 102, 241, 0.22);
  color: #3730a3;
}

.key-card__details {
  display: grid;
  grid-template-columns: repeat(2, minmax(0, 1fr));
  gap: 1.25rem 1.5rem;
}

.key-card__details dt {
  font-size: 0.85rem;
  text-transform: uppercase;
  letter-spacing: 0.08em;
  color: #475569;
  margin-bottom: 0.35rem;
}

.key-card__details dd {
  margin: 0;
  color: #0f172a;
  font-weight: 600;
}

.key-card__scopes {
  list-style: none;
  display: flex;
  flex-wrap: wrap;
  gap: 0.5rem;
  margin: 0;
  padding: 0;
}

.key-card__scopes li {
  background: rgba(59, 130, 246, 0.16);
  color: #1d4ed8;
  border-radius: 9999px;
  padding: 0.25rem 0.75rem;
  font-size: 0.85rem;
  font-weight: 600;
  text-transform: lowercase;
}

.key-card__message {
  margin: 0;
  color: #1f2937;
  min-height: 1.5rem;
}

.key-test-button {
  align-self: flex-start;
  border: none;
  border-radius: 9999px;
  padding: 0.65rem 1.5rem;
  background: #4338ca;
  color: #f8fafc;
  font-weight: 600;
  cursor: pointer;
  box-shadow: 0 16px 30px rgba(67, 56, 202, 0.28);
  transition: transform 0.2s ease, box-shadow 0.2s ease, background 0.2s ease;
}

.key-test-button:hover {
  transform: translateY(-1px);
  box-shadow: 0 20px 32px rgba(67, 56, 202, 0.32);
}

.key-test-button:disabled {
  opacity: 0.6;
  cursor: not-allowed;
  transform: none;
  box-shadow: none;
}

.routing-lab {
  display: flex;
  flex-direction: column;
  gap: 2rem;
}

.routing-lab__intro {
  background: linear-gradient(140deg, rgba(79, 70, 229, 0.14), rgba(14, 165, 233, 0.14));
  border: 1px solid rgba(79, 70, 229, 0.2);
  border-radius: 24px;
  padding: 2rem;
  box-shadow: 0 18px 34px rgba(15, 23, 42, 0.12);
}

.routing-lab__eyebrow {
  margin: 0 0 0.5rem;
  text-transform: uppercase;
  letter-spacing: 0.16em;
  font-size: 0.78rem;
  font-weight: 700;
  color: #4338ca;
}

.routing-lab__intro h2 {
  margin: 0 0 0.75rem;
  font-size: 2rem;
}

.routing-lab__intro p {
  margin: 0;
  color: #334155;
  line-height: 1.6;
  max-width: 640px;
}

.routing-lab__layout {
  display: grid;
  grid-template-columns: minmax(280px, 340px) 1fr;
  gap: 1.5rem;
  align-items: start;
}

.routing-lab__panel {
  background: rgba(255, 255, 255, 0.92);
  border: 1px solid rgba(148, 163, 184, 0.24);
  border-radius: 20px;
  padding: 1.5rem;
  display: flex;
  flex-direction: column;
  gap: 1.5rem;
  box-shadow: 0 16px 32px rgba(15, 23, 42, 0.1);
}

.routing-lab__panel-header {
  display: flex;
  align-items: baseline;
  justify-content: space-between;
  gap: 1rem;
}

.routing-lab__panel-header h3 {
  margin: 0;
  font-size: 1.35rem;
}

.routing-lab__focus {
  font-size: 0.85rem;
  font-weight: 600;
  color: #4338ca;
  background: rgba(79, 70, 229, 0.14);
  border-radius: 9999px;
  padding: 0.3rem 0.75rem;
}

.routing-lab__fieldset {
  border: none;
  margin: 0;
  padding: 0;
  display: grid;
  gap: 0.75rem;
}

.routing-lab__fieldset legend {
  font-size: 0.85rem;
  letter-spacing: 0.14em;
  text-transform: uppercase;
  color: #475569;
  margin-bottom: 0.75rem;
}

.routing-lab__option {
  display: grid;
  grid-template-columns: auto 1fr;
  gap: 0.75rem;
  padding: 0.85rem 1rem;
  border-radius: 18px;
  border: 1px solid rgba(148, 163, 184, 0.26);
  background: rgba(148, 163, 184, 0.12);
  align-items: center;
  transition: border-color 0.2s ease, box-shadow 0.2s ease;
}

.routing-lab__option--active {
  border-color: rgba(67, 56, 202, 0.4);
  box-shadow: 0 12px 26px rgba(67, 56, 202, 0.18);
  background: rgba(99, 102, 241, 0.18);
}

.routing-lab__option:focus-within {
  border-color: rgba(59, 130, 246, 0.45);
  box-shadow: 0 0 0 3px rgba(59, 130, 246, 0.18);
}

.routing-lab__option input {
  margin: 0;
  width: 1.1rem;
  height: 1.1rem;
  accent-color: #4338ca;
}

.routing-lab__option span {
  display: block;
}

.routing-lab__option strong {
  display: block;
  margin-bottom: 0.15rem;
  font-size: 1rem;
}

.routing-lab__option small {
  display: block;
  color: #475569;
  line-height: 1.45;
}

.routing-lab__control {
  display: flex;
  flex-direction: column;
  gap: 0.5rem;
}

.routing-lab__control label {
  display: flex;
  justify-content: space-between;
  align-items: center;
  font-weight: 600;
  color: #1f2937;
}

.routing-lab__control span {
  font-size: 0.85rem;
  letter-spacing: 0.04em;
  color: #4338ca;
  font-weight: 600;
}

.routing-lab__control input[type='range'] {
  width: 100%;
  accent-color: #4338ca;
}

.routing-lab__control select {
  border-radius: 12px;
  border: 1px solid rgba(148, 163, 184, 0.35);
  padding: 0.65rem 0.75rem;
  font-size: 0.95rem;
  background: rgba(148, 163, 184, 0.12);
  color: #0f172a;
}

.routing-lab__summary-grid {
  display: grid;
  grid-template-columns: repeat(auto-fit, minmax(220px, 1fr));
  gap: 1rem;
}

.routing-lab__summary-card {
  background: rgba(148, 163, 184, 0.12);
  border-radius: 16px;
  padding: 1rem 1.25rem;
  display: grid;
  gap: 0.35rem;
}

.routing-lab__summary-card dt {
  margin: 0;
  font-size: 0.78rem;
  text-transform: uppercase;
  letter-spacing: 0.12em;
  color: #475569;
}

.routing-lab__summary-card dd {
  margin: 0;
  font-size: 1.4rem;
  font-weight: 700;
  color: #0f172a;
}

.routing-lab__summary-card small {
  color: #475569;
  font-size: 0.85rem;
}

.routing-lab__banner {
  border-radius: 16px;
  padding: 1rem 1.25rem;
  background: rgba(59, 130, 246, 0.14);
  border: 1px solid rgba(59, 130, 246, 0.3);
  display: grid;
  gap: 0.35rem;
}

.routing-lab__banner strong {
  font-size: 0.95rem;
  color: #1d4ed8;
}

.routing-lab__banner p {
  margin: 0;
  color: #1f2937;
  font-size: 0.9rem;
}

.routing-lab__table-wrapper {
  overflow-x: auto;
}

.routing-lab__table {
  width: 100%;
  border-collapse: collapse;
  min-width: 720px;
}

.routing-lab__table th,
.routing-lab__table td {
  text-align: left;
  padding: 0.85rem 1rem;
  border-bottom: 1px solid rgba(148, 163, 184, 0.24);
  font-size: 0.95rem;
}

.routing-lab__table tbody tr:last-of-type th,
.routing-lab__table tbody tr:last-of-type td {
  border-bottom: none;
}

.routing-lab__provider {
  display: block;
  font-weight: 600;
  color: #0f172a;
}

.routing-lab__provider + small {
  display: block;
  color: #475569;
  margin-top: 0.2rem;
}

.routing-lab__tag {
  display: inline-flex;
  align-items: center;
  gap: 0.25rem;
  border-radius: 9999px;
  padding: 0.25rem 0.75rem;
  font-weight: 600;
  font-size: 0.8rem;
  text-transform: uppercase;
  letter-spacing: 0.08em;
}

.routing-lab__tag--economy {
  background: rgba(34, 197, 94, 0.16);
  color: #15803d;
}

.routing-lab__tag--balanced {
  background: rgba(59, 130, 246, 0.16);
  color: #1d4ed8;
}

.routing-lab__tag--turbo {
  background: rgba(236, 72, 153, 0.16);
  color: #be185d;
}

.routing-lab__insights {
  list-style: none;
  margin: 0;
  padding: 0;
  display: grid;
  gap: 0.75rem;
}

.routing-lab__insights li {
  padding: 0.9rem 1rem;
  border-radius: 14px;
  background: rgba(148, 163, 184, 0.12);
  color: #1f2937;
  font-size: 0.95rem;
}

.routing-lab__empty {
  margin: 0;
  color: #475569;
  font-weight: 600;
  text-align: center;
}

@media (max-width: 900px) {
  .keys__summary {
    grid-template-columns: repeat(auto-fit, minmax(160px, 1fr));
  }

  .key-card__details {
    grid-template-columns: 1fr;
  }

  .routing-lab__layout {
    grid-template-columns: 1fr;
  }

  .routing-lab__panel {
    padding: 1.25rem;
  }

  .routing-lab__summary-grid {
    grid-template-columns: repeat(auto-fit, minmax(200px, 1fr));
  }
}

@media (max-width: 700px) {
  .key-card {
    padding: 1.5rem;
  }

  .routing-lab__summary-grid {
    grid-template-columns: 1fr;
  }

  .routing-lab__table {
    min-width: 100%;
  }

  .routing-lab__panel-header {
    flex-direction: column;
    align-items: flex-start;
    gap: 0.5rem;
  }
}

main.dashboard {
  margin: 0 auto;
  max-width: 1200px;
  padding: 3.5rem 1.75rem 4rem;
  display: flex;
  flex-direction: column;
  gap: 3.5rem;
}

.dashboard__hero {
  display: flex;
  flex-direction: column;
  gap: 1rem;
}

.dashboard__hero h1 {
  margin: 0;
  font-size: clamp(2.25rem, 4vw, 3.25rem);
}

.dashboard__hero p {
  margin: 0;
  max-width: 720px;
  color: #475569;
}

.dashboard__kpis {
  display: grid;
  grid-template-columns: repeat(auto-fit, minmax(220px, 1fr));
  gap: 1.5rem;
}

.kpi-card {
  border-radius: 20px;
  border: 1px solid rgba(15, 23, 42, 0.08);
  padding: 1.5rem;
  background: linear-gradient(180deg, rgba(59, 130, 246, 0.09), rgba(96, 165, 250, 0.05));
  display: flex;
  flex-direction: column;
  gap: 0.65rem;
  min-height: 180px;
}

.kpi-card__header {
  display: flex;
  justify-content: space-between;
  align-items: center;
}

.kpi-card__label {
  font-size: 0.95rem;
  letter-spacing: 0.04em;
  text-transform: uppercase;
  color: #334155;
}

.kpi-card__value {
  font-size: clamp(1.75rem, 2.5vw, 2.25rem);
  font-weight: 700;
  color: #0f172a;
}

.kpi-card__caption {
  margin: 0;
  font-size: 0.9rem;
  color: #475569;
}

.kpi-card__icon {
  font-size: 1.5rem;
}

.kpi-card__trend {
  display: inline-flex;
  align-items: center;
  gap: 0.35rem;
  font-size: 0.85rem;
  font-weight: 600;
}

.kpi-card__trend--up {
  color: #047857;
}

.kpi-card__trend--down {
  color: #b91c1c;
}

.kpi-card__trend--flat {
  color: #475569;
}

.dashboard__alerts {
  display: flex;
  flex-direction: column;
  gap: 1rem;
}

.dashboard__alerts h2 {
  margin: 0;
  font-size: 1.5rem;
}

.dashboard__alerts ul {
  margin: 0;
  padding: 0;
  list-style: none;
  display: grid;
  gap: 0.75rem;
}

.alert {
  border-radius: 16px;
  padding: 1rem 1.25rem;
  font-weight: 600;
}

.alert--error {
  background: rgba(248, 113, 113, 0.2);
  color: #b91c1c;
}

.alert--warning {
  background: rgba(251, 191, 36, 0.2);
  color: #92400e;
}

.alert--info {
  background: rgba(96, 165, 250, 0.2);
  color: #1d4ed8;
}

.dashboard__heatmap {
  display: flex;
  flex-direction: column;
  gap: 0.75rem;
}

.dashboard__heatmap header {
  display: flex;
  flex-direction: column;
  gap: 0.35rem;
}

.dashboard__heatmap h2 {
  margin: 0;
  font-size: 1.5rem;
}

.dashboard__heatmap p {
  margin: 0;
  color: #475569;
}

.heatmap__container {
  border-radius: 20px;
  border: 1px solid rgba(15, 23, 42, 0.08);
  background: rgba(248, 250, 252, 0.8);
  padding: 1rem;
  min-height: 280px;
  display: flex;
  align-items: center;
  justify-content: center;
}

.servers {
  margin: 0 auto;
  max-width: 1200px;
  padding: 3.5rem 1.75rem 4rem;
  display: flex;
  flex-direction: column;
  gap: 2.5rem;
}

.servers__hero {
  display: flex;
  flex-direction: column;
  gap: 0.75rem;
}

.servers__hero h1 {
  margin: 0;
  font-size: clamp(2rem, 3.25vw, 2.85rem);
}

.servers__hero p {
  margin: 0;
  max-width: 760px;
  color: #475569;
}

.servers__status {
  display: flex;
  flex-wrap: wrap;
  gap: 1rem;
}

.status-pill {
  display: inline-flex;
  align-items: center;
  gap: 0.65rem;
  padding: 0.65rem 1.25rem;
  border-radius: 9999px;
  background: rgba(16, 185, 129, 0.12);
  font-weight: 600;
  color: #047857;
}

.status-pill strong {
  font-size: 1.25rem;
}

.status-pill--offline {
  background: rgba(248, 113, 113, 0.18);
  color: #b91c1c;
}

.status-pill--total {
  background: rgba(59, 130, 246, 0.15);
  color: #1d4ed8;
}

.status-pill__dot {
  width: 10px;
  height: 10px;
  border-radius: 9999px;
  display: inline-flex;
}

.status-pill__dot--online {
  background: #16a34a;
}

.status-pill__dot--offline {
  background: #dc2626;
}

.status-pill__dot--total {
  background: #2563eb;
}

.server-grid {
  display: grid;
  gap: 1.75rem;
  grid-template-columns: repeat(auto-fit, minmax(320px, 1fr));
}

.server-card {
  background: linear-gradient(155deg, rgba(67, 56, 202, 0.12), rgba(8, 145, 178, 0.12));
  border: 1px solid rgba(15, 23, 42, 0.08);
  border-radius: 20px;
  padding: 1.75rem;
  display: flex;
  flex-direction: column;
  gap: 1.5rem;
  box-shadow: 0 22px 44px rgba(15, 23, 42, 0.12);
  backdrop-filter: blur(6px);
}

.server-card__header {
  display: flex;
  justify-content: space-between;
  align-items: flex-start;
  gap: 1rem;
}

.server-card__header h2 {
  margin: 0 0 0.35rem;
  font-size: 1.6rem;
}

.server-card__meta {
  margin: 0;
  color: #1f2937;
}

.server-status {
  display: inline-flex;
  align-items: center;
  justify-content: center;
  padding: 0.3rem 0.75rem;
  border-radius: 9999px;
  font-weight: 700;
  text-transform: uppercase;
  font-size: 0.75rem;
}

.server-status--up {
  background: rgba(16, 185, 129, 0.18);
  color: #047857;
}

.server-status--down {
  background: rgba(248, 113, 113, 0.18);
  color: #b91c1c;
}

.server-card__details {
  display: grid;
  grid-template-columns: repeat(auto-fit, minmax(180px, 1fr));
  gap: 1.1rem;
  margin: 0;
}

.server-card__details div {
  display: flex;
  flex-direction: column;
  gap: 0.35rem;
}

.server-card__details dt {
  font-size: 0.85rem;
  text-transform: uppercase;
  letter-spacing: 0.04em;
  color: #64748b;
}

.server-card__details dd {
  margin: 0;
  font-weight: 600;
  color: #0f172a;
}

.server-card__details code {
  font-family: 'JetBrains Mono', 'Fira Code', ui-monospace, SFMono-Regular, Menlo, Monaco, Consolas, 'Liberation Mono',
    'Courier New', monospace;
  font-size: 0.9rem;
}

.server-actions {
  display: flex;
  align-items: center;
  gap: 0.75rem;
  flex-wrap: wrap;
}

.server-action-button {
  border: none;
  border-radius: 12px;
  padding: 0.6rem 1.35rem;
  font-weight: 600;
  font-size: 0.95rem;
  cursor: pointer;
  background: rgba(59, 130, 246, 0.2);
  color: #1d4ed8;
  transition: transform 0.15s ease, box-shadow 0.15s ease;
}

.server-action-button:hover:not(:disabled) {
  transform: translateY(-1px);
  box-shadow: 0 10px 20px rgba(37, 99, 235, 0.22);
}

.server-action-button:disabled {
  cursor: progress;
  opacity: 0.65;
}

.server-card__logs {
  border-radius: 16px;
  background: rgba(255, 255, 255, 0.75);
  border: 1px solid rgba(148, 163, 184, 0.35);
  padding: 1rem 1.25rem;
  display: flex;
  flex-direction: column;
  gap: 0.75rem;
}

.server-card__logs header {
  display: flex;
  justify-content: space-between;
  align-items: center;
  gap: 1rem;
}

.server-card__logs h3 {
  margin: 0;
  font-size: 1rem;
}

.server-card__logs span {
  color: #475569;
  font-size: 0.85rem;
}

.server-card__logs ol {
  list-style: none;
  margin: 0;
  padding: 0;
  display: flex;
  flex-direction: column;
  gap: 0.5rem;
  max-height: 220px;
  overflow-y: auto;
}

.server-card__logs li {
  display: grid;
  grid-template-columns: 110px 1fr;
  gap: 0.75rem;
  align-items: start;
  font-size: 0.85rem;
}

.log-timestamp {
  font-family: 'JetBrains Mono', 'Fira Code', ui-monospace, SFMono-Regular, Menlo, Monaco, Consolas, 'Liberation Mono',
    'Courier New', monospace;
  color: #4338ca;
}

.log-message {
  color: #0f172a;
}

.section-header h2 {
  margin: 0 0 0.25rem;
  font-size: 1.75rem;
}

.section-header p {
  margin: 0;
  color: #475569;
}

.providers,
.sessions {
  display: flex;
  flex-direction: column;
  gap: 1.5rem;
}

.provider-grid {
  display: grid;
  gap: 1.5rem;
  grid-template-columns: repeat(auto-fit, minmax(280px, 1fr));
}

.provider-card {
  background: linear-gradient(160deg, rgba(37, 99, 235, 0.08), rgba(14, 116, 144, 0.08));
  border: 1px solid rgba(15, 23, 42, 0.08);
  border-radius: 18px;
  padding: 1.5rem;
  box-shadow: 0 20px 40px rgba(15, 23, 42, 0.12);
  backdrop-filter: blur(4px);
  display: flex;
  flex-direction: column;
  gap: 1.25rem;
}

.provider-card header {
  display: flex;
  justify-content: space-between;
  align-items: flex-start;
  gap: 1rem;
}

.provider-card h3 {
  margin: 0 0 0.35rem;
  font-size: 1.5rem;
}

.provider-description {
  margin: 0;
  color: #1f2937;
}

.provider-meta {
  display: grid;
  gap: 0.75rem;
  grid-template-columns: repeat(auto-fit, minmax(180px, 1fr));
  margin: 0;
}

.provider-meta div {
  display: flex;
  flex-direction: column;
  gap: 0.25rem;
}

.provider-meta dt {
  font-size: 0.85rem;
  text-transform: uppercase;
  letter-spacing: 0.04em;
  color: #6b7280;
}

.provider-meta dd {
  margin: 0;
  font-weight: 600;
  color: #0f172a;
}

.provider-meta code {
  font-family: 'JetBrains Mono', 'Fira Code', 'SFMono-Regular', ui-monospace, SFMono-Regular, Menlo, Monaco, Consolas,
    'Liberation Mono', 'Courier New', monospace;
  font-size: 0.95rem;
}

.badges {
  display: flex;
  flex-wrap: wrap;
  gap: 0.5rem;
}

.badge {
  display: inline-flex;
  align-items: center;
  justify-content: center;
  padding: 0.25rem 0.65rem;
  border-radius: 9999px;
  font-size: 0.8rem;
  font-weight: 600;
  letter-spacing: 0.01em;
}

.badge.capability {
  background: rgba(99, 102, 241, 0.15);
  color: #4338ca;
}

.badge.tag {
  background: rgba(45, 212, 191, 0.18);
  color: #0f766e;
}

.provision-button {
  align-self: flex-start;
  background: #4338ca;
  color: #f8fafc;
  border: none;
  border-radius: 9999px;
  padding: 0.65rem 1.5rem;
  font-weight: 600;
  cursor: pointer;
  transition: transform 0.15s ease, box-shadow 0.15s ease;
  box-shadow: 0 10px 24px rgba(67, 56, 202, 0.25);
}

.provision-button:hover:not(:disabled) {
  transform: translateY(-1px);
  box-shadow: 0 12px 28px rgba(67, 56, 202, 0.3);
}

.provision-button:disabled {
  background: rgba(67, 56, 202, 0.5);
  cursor: progress;
}

.availability {
  border-radius: 9999px;
  padding: 0.3rem 0.75rem;
  font-size: 0.8rem;
  font-weight: 600;
}

.availability.online {
  background: rgba(34, 197, 94, 0.16);
  color: #15803d;
}

.availability.offline {
  background: rgba(239, 68, 68, 0.16);
  color: #b91c1c;
}

.feedback {
  border-radius: 16px;
  padding: 1rem 1.25rem;
  font-weight: 600;
  text-align: center;
}

.feedback.success {
  background: rgba(16, 185, 129, 0.18);
  color: #047857;
}

.feedback.error {
  background: rgba(248, 113, 113, 0.22);
  color: #b91c1c;
}

.info {
  color: #475569;
  margin: 0;
}

.error {
  color: #b91c1c;
  font-weight: 600;
}

.session-list {
  list-style: none;
  margin: 0;
  padding: 0;
  display: flex;
  flex-direction: column;
  gap: 1rem;
}

.session-item {
  border: 1px solid rgba(15, 23, 42, 0.08);
  border-radius: 16px;
  padding: 1rem 1.25rem;
  background: rgba(148, 163, 184, 0.08);
  display: flex;
  flex-direction: column;
  gap: 0.65rem;
}

.session-header {
  display: flex;
  justify-content: space-between;
  align-items: center;
}

.session-id {
  font-family: 'JetBrains Mono', 'Fira Code', ui-monospace, SFMono-Regular, Menlo, Monaco, Consolas, 'Liberation Mono',
    'Courier New', monospace;
  font-weight: 600;
}

.session-status {
  font-size: 0.85rem;
  font-weight: 600;
  color: #2563eb;
  text-transform: uppercase;
}

.session-meta {
  display: flex;
  flex-wrap: wrap;
  gap: 0.5rem 1.5rem;
  font-size: 0.9rem;
  color: #1f2933;
}

@media (prefers-color-scheme: dark) {
  :root {
    color: #f8fafc;
    background-color: #020817;
  }

  main.dashboard {
    background: transparent;
  }

  .dashboard__hero p,
  .section-header p,
  .info {
    color: rgba(226, 232, 240, 0.82);
  }

  .kpi-card {
    background: linear-gradient(180deg, rgba(59, 130, 246, 0.2), rgba(96, 165, 250, 0.08));
    border-color: rgba(148, 163, 184, 0.3);
  }

  .kpi-card__value {
    color: #f8fafc;
  }

  .dashboard__heatmap p {
    color: rgba(226, 232, 240, 0.82);
  }

  .heatmap__container {
    background: rgba(30, 41, 59, 0.6);
    border-color: rgba(148, 163, 184, 0.25);
  }

  .app-shell__nav {
    background: rgba(30, 41, 59, 0.8);
  }

  .nav-button {
    color: rgba(226, 232, 240, 0.82);
  }

  .nav-button:hover {
    background: rgba(99, 102, 241, 0.25);
  }

  .provider-card {
    background: linear-gradient(160deg, rgba(79, 70, 229, 0.35), rgba(14, 116, 144, 0.25));
    border-color: rgba(148, 163, 184, 0.25);
    box-shadow: 0 18px 42px rgba(15, 23, 42, 0.55);
  }

  .provider-description,
  .provider-meta dd,
  .session-meta {
    color: rgba(226, 232, 240, 0.92);
  }

  .session-item {
    background: rgba(30, 41, 59, 0.55);
    border-color: rgba(148, 163, 184, 0.25);
  }

  .servers__hero p {
    color: rgba(226, 232, 240, 0.82);
  }

  .status-pill {
    background: rgba(45, 212, 191, 0.16);
    color: #5eead4;
  }

  .status-pill--offline {
    background: rgba(248, 113, 113, 0.22);
    color: #fca5a5;
  }

  .status-pill--total {
    background: rgba(129, 140, 248, 0.28);
    color: #c7d2fe;
  }

  .server-card {
    background: linear-gradient(155deg, rgba(79, 70, 229, 0.35), rgba(8, 145, 178, 0.25));
    border-color: rgba(148, 163, 184, 0.25);
    box-shadow: 0 20px 46px rgba(15, 23, 42, 0.6);
  }

  .server-card__meta,
  .server-card__details dd,
  .log-message {
    color: rgba(226, 232, 240, 0.9);
  }

  .server-card__logs {
    background: rgba(30, 41, 59, 0.75);
    border-color: rgba(148, 163, 184, 0.32);
  }

  .server-card__logs span {
    color: rgba(226, 232, 240, 0.78);
  }

  .log-timestamp {
    color: #c7d2fe;
  }

  .server-action-button {
    background: rgba(129, 140, 248, 0.28);
    color: #e0e7ff;
  }

  .keys__hero p {
    color: rgba(226, 232, 240, 0.82);
  }

  .key-stat {
    background: rgba(99, 102, 241, 0.18);
    border-color: rgba(99, 102, 241, 0.32);
  }

  .key-stat--healthy {
    background: rgba(16, 185, 129, 0.2);
    border-color: rgba(45, 212, 191, 0.35);
  }

  .key-stat--attention {
    background: rgba(248, 113, 113, 0.26);
    border-color: rgba(248, 113, 113, 0.4);
  }

  .key-stat--tested {
    background: rgba(129, 140, 248, 0.26);
    border-color: rgba(129, 140, 248, 0.42);
  }

  .key-stat span {
    color: rgba(226, 232, 240, 0.86);
  }

  .key-card {
    background: linear-gradient(160deg, rgba(99, 102, 241, 0.28), rgba(14, 165, 233, 0.24));
    border-color: rgba(148, 163, 184, 0.32);
    box-shadow: 0 20px 46px rgba(15, 23, 42, 0.6);
  }

  .key-card__meta,
  .key-card__message,
  .key-card__details dd {
    color: rgba(226, 232, 240, 0.88);
  }

  .key-card__details dt {
    color: rgba(226, 232, 240, 0.72);
  }

  .key-card__scopes li {
    background: rgba(96, 165, 250, 0.32);
    color: #bfdbfe;
  }

  .key-test-button {
    background: #6366f1;
    box-shadow: 0 18px 32px rgba(99, 102, 241, 0.35);
  }

  .key-test-button:hover {
    box-shadow: 0 20px 36px rgba(99, 102, 241, 0.4);
  }

  .policies__hero p,
  .policies__templates-header p,
  .policies__plan header p,
  .policies__history header p {
    color: rgba(226, 232, 240, 0.82);
  }

  .policy-overview {
    background: linear-gradient(160deg, rgba(99, 102, 241, 0.35), rgba(14, 165, 233, 0.28));
    border-color: rgba(148, 163, 184, 0.28);
    box-shadow: 0 20px 46px rgba(15, 23, 42, 0.55);
  }

  .policy-overview p,
  .policy-overview dd,
  .rollout-plan__summary p,
  .policy-history p {
    color: rgba(226, 232, 240, 0.88);
  }

  .policy-overview__metrics li {
    background: rgba(129, 140, 248, 0.32);
  }

  .policy-overview__metrics span {
    color: #c7d2fe;
  }

  .policy-overview__metrics strong {
    color: #f8fafc;
  }

  .policy-banner--info {
    background: rgba(96, 165, 250, 0.25);
    color: #bfdbfe;
  }

  .policy-banner--warning {
    background: rgba(251, 191, 36, 0.32);
    color: #fde68a;
  }

  .policy-card {
    background: linear-gradient(160deg, rgba(79, 70, 229, 0.35), rgba(14, 165, 233, 0.25));
    border-color: rgba(148, 163, 184, 0.3);
    box-shadow: 0 20px 46px rgba(15, 23, 42, 0.55);
  }

  .policy-card__description,
  .policy-card__features li,
  .policy-card__metrics dd {
    color: rgba(226, 232, 240, 0.88);
  }

  .policy-card__metrics dt {
    color: rgba(226, 232, 240, 0.72);
  }

  .policy-card__features li {
    background: rgba(99, 102, 241, 0.26);
  }

  .policy-action--ghost {
    background: rgba(99, 102, 241, 0.28);
    color: #e0e7ff;
  }

  .rollout-plan__item {
    background: rgba(30, 41, 59, 0.65);
    border-color: rgba(148, 163, 184, 0.28);
  }

  .rollout-plan__coverage {
    background: rgba(96, 165, 250, 0.28);
    color: #bfdbfe;
  }

  .rollout-chip {
    background: rgba(129, 140, 248, 0.28);
    color: #e0e7ff;
  }

  .rollout-chip--muted {
    background: rgba(148, 163, 184, 0.26);
    color: rgba(226, 232, 240, 0.72);
  }

  .policy-history li {
    background: rgba(30, 41, 59, 0.68);
    border-color: rgba(148, 163, 184, 0.28);
  }

  .policy-history__header time,
  .policy-history__meta {
    color: rgba(226, 232, 240, 0.7);
  }

  .routing-lab__intro {
    background: linear-gradient(150deg, rgba(79, 70, 229, 0.32), rgba(14, 165, 233, 0.3));
    border-color: rgba(129, 140, 248, 0.3);
    box-shadow: 0 24px 48px rgba(15, 23, 42, 0.55);
  }

  .routing-lab__eyebrow {
    color: #c7d2fe;
  }

  .routing-lab__intro p {
    color: rgba(226, 232, 240, 0.82);
  }

  .routing-lab__panel {
    background: rgba(15, 23, 42, 0.78);
    border-color: rgba(99, 102, 241, 0.26);
    box-shadow: 0 24px 48px rgba(15, 23, 42, 0.55);
  }

  .routing-lab__focus {
    background: rgba(99, 102, 241, 0.28);
    color: #c7d2fe;
  }

  .routing-lab__fieldset legend {
    color: rgba(226, 232, 240, 0.72);
  }

  .routing-lab__option {
    background: rgba(30, 41, 59, 0.68);
    border-color: rgba(99, 102, 241, 0.26);
  }

  .routing-lab__option--active {
    background: rgba(99, 102, 241, 0.32);
    border-color: rgba(129, 140, 248, 0.45);
    box-shadow: 0 16px 32px rgba(79, 70, 229, 0.35);
  }

  .routing-lab__option small {
    color: rgba(226, 232, 240, 0.75);
  }

  .routing-lab__control label {
    color: rgba(226, 232, 240, 0.88);
  }

  .routing-lab__control span {
    color: #c7d2fe;
  }

  .routing-lab__control select {
    background: rgba(30, 41, 59, 0.7);
    border-color: rgba(129, 140, 248, 0.4);
    color: #e2e8f0;
  }

  .routing-lab__summary-card {
    background: rgba(30, 41, 59, 0.72);
  }

  .routing-lab__summary-card dt {
    color: rgba(226, 232, 240, 0.72);
  }

  .routing-lab__summary-card dd {
    color: #f8fafc;
  }

  .routing-lab__summary-card small {
    color: rgba(226, 232, 240, 0.68);
  }

  .routing-lab__banner {
    background: rgba(59, 130, 246, 0.26);
    border-color: rgba(96, 165, 250, 0.45);
  }

  .routing-lab__banner strong {
    color: #bfdbfe;
  }

  .routing-lab__banner p {
    color: rgba(226, 232, 240, 0.86);
  }

  .routing-lab__table th,
  .routing-lab__table td {
    border-color: rgba(148, 163, 184, 0.32);
  }

  .routing-lab__provider {
    color: #f8fafc;
  }

  .routing-lab__provider + small {
    color: rgba(226, 232, 240, 0.72);
  }

  .routing-lab__tag--economy {
    background: rgba(34, 197, 94, 0.28);
    color: #bbf7d0;
  }

  .routing-lab__tag--balanced {
    background: rgba(59, 130, 246, 0.3);
    color: #bfdbfe;
  }

  .routing-lab__tag--turbo {
    background: rgba(236, 72, 153, 0.28);
    color: #fbcfe8;
  }

  .routing-lab__insights li {
    background: rgba(30, 41, 59, 0.7);
    color: rgba(226, 232, 240, 0.85);
  }

  .routing-lab__empty {
    color: rgba(226, 232, 240, 0.7);
  }
}

.finops {
  display: flex;
  flex-direction: column;
  gap: 1.5rem;
  padding-bottom: 2rem;
}

.finops__header {
  display: flex;
  flex-wrap: wrap;
  justify-content: space-between;
  align-items: flex-end;
  gap: 1.5rem;
}

.finops__eyebrow {
  font-size: 0.75rem;
  letter-spacing: 0.08em;
  text-transform: uppercase;
  color: var(--text-muted);
  font-weight: 600;
}

.finops__subtitle {
  margin-top: 0.25rem;
  color: var(--text-muted);
  max-width: 42rem;
}

.finops__filters {
  display: flex;
  flex-wrap: wrap;
  gap: 1rem;
  align-items: center;
}

.finops__filter-group {
  display: flex;
  flex-direction: column;
  gap: 0.35rem;
  min-width: 8rem;
}

.finops__filter-label {
  font-size: 0.75rem;
  font-weight: 600;
  color: var(--text-muted);
  text-transform: uppercase;
  letter-spacing: 0.06em;
}

.finops__segmented {
  display: inline-flex;
  background: var(--surface-subtle);
  padding: 0.25rem;
  border-radius: 999px;
  border: 1px solid var(--border-subtle);
}

.finops__segmented-btn {
  border: 0;
  background: transparent;
  color: var(--text-muted);
  font-weight: 600;
  padding: 0.35rem 0.9rem;
  border-radius: 999px;
  cursor: pointer;
  transition: background 0.2s ease, color 0.2s ease, box-shadow 0.2s ease;
}

.finops__segmented-btn:hover,
.finops__segmented-btn:focus-visible {
  background: var(--surface-elevated);
  color: var(--text-primary);
}

.finops__segmented-btn--active {
  background: var(--accent-primary-transparent);
  color: var(--accent-primary-strong);
  box-shadow: 0 0 0 1px var(--accent-primary-transparent);
}

.finops__select {
  appearance: none;
  border-radius: 0.75rem;
  border: 1px solid var(--border-subtle);
  background: var(--surface-base);
  color: var(--text-primary);
  padding: 0.5rem 1rem;
  font-weight: 600;
  min-width: 10rem;
  box-shadow: 0 1px 2px rgba(15, 23, 42, 0.04);
}

.finops__select:focus-visible {
  outline: 2px solid var(--accent-primary);
  outline-offset: 2px;
}

.finops__export {
  align-self: flex-end;
  border-radius: 999px;
  border: 0;
  padding: 0.55rem 1.25rem;
  font-weight: 600;
  background: var(--accent-primary);
  color: var(--button-on-accent);
  cursor: pointer;
  transition: transform 0.2s ease, box-shadow 0.2s ease;
  box-shadow: 0 10px 25px rgba(99, 102, 241, 0.2);
}

.finops__export:disabled {
  background: var(--surface-subtle);
  color: var(--text-muted);
  cursor: not-allowed;
  box-shadow: none;
}

.finops__export:not(:disabled):hover,
.finops__export:not(:disabled):focus-visible {
  transform: translateY(-1px);
  box-shadow: 0 16px 30px rgba(99, 102, 241, 0.25);
}

.finops__kpis {
  display: grid;
  grid-template-columns: repeat(auto-fit, minmax(180px, 1fr));
  gap: 1rem;
}

.finops__kpi {
  background: var(--surface-elevated);
  border: 1px solid var(--border-subtle);
  border-radius: 1rem;
  padding: 1.1rem 1.25rem;
  display: flex;
  flex-direction: column;
  gap: 0.5rem;
  box-shadow: 0 12px 32px rgba(15, 23, 42, 0.08);
}

.finops__kpi-label {
  font-size: 0.8rem;
  text-transform: uppercase;
  letter-spacing: 0.08em;
  color: var(--text-muted);
}

.finops__chart {
  background: var(--surface-elevated);
  border-radius: 1.5rem;
  border: 1px solid var(--border-subtle);
  padding: 1.5rem;
  box-shadow: 0 18px 40px rgba(15, 23, 42, 0.08);
}

.finops__chart-axis {
  fill: var(--text-muted);
}

.finops__chart-grid line {
  stroke: var(--border-subtle);
}

.finops__table {
  background: var(--surface-elevated);
  border-radius: 1.5rem;
  border: 1px solid var(--border-subtle);
  padding: 1.5rem;
  box-shadow: 0 18px 40px rgba(15, 23, 42, 0.08);
  display: flex;
  flex-direction: column;
  gap: 1rem;
}

.finops__table-header h3 {
  margin: 0;
  font-size: 1.1rem;
}

.finops__table-header p {
  margin: 0.25rem 0 0;
  color: var(--text-muted);
}

.finops__table-scroll {
  overflow: auto;
  border-radius: 1rem;
}

.finops__table table {
  width: 100%;
  border-collapse: collapse;
  min-width: 520px;
}

.finops__table th,
.finops__table td {
  padding: 0.75rem 1rem;
  text-align: left;
  border-bottom: 1px solid var(--border-subtle);
}

.finops__table tbody tr:last-child th,
.finops__table tbody tr:last-child td {
  border-bottom: 0;
}

.finops__table th {
  font-size: 0.85rem;
  text-transform: uppercase;
  letter-spacing: 0.04em;
  color: var(--text-muted);
}

.finops__state {
  color: var(--text-muted);
  padding: 2rem;
  text-align: center;
}

@media (max-width: 900px) {
  .finops__filters {
    flex-direction: column;
    align-items: flex-start;
  }

  .finops__export {
    align-self: stretch;
  }
}

@media (prefers-color-scheme: dark) {
  .finops__kpi,
  .finops__chart,
  .finops__table {
    box-shadow: none;
    border-color: var(--border-strong);
  }

  .finops__segmented {
    background: rgba(255, 255, 255, 0.04);
    border-color: rgba(255, 255, 255, 0.08);
  }

  .finops__segmented-btn:hover,
  .finops__segmented-btn:focus-visible {
    background: rgba(255, 255, 255, 0.08);
  }

  .finops__export:not(:disabled) {
    box-shadow: none;
  }

  .servers__hero p {
    color: rgba(226, 232, 240, 0.82);
  }

  .status-pill {
    background: rgba(45, 212, 191, 0.16);
    color: #5eead4;
  }

  .status-pill--offline {
    background: rgba(248, 113, 113, 0.22);
    color: #fca5a5;
>>>>>>> 19a1bd5e
  }
}

<<<<<<< HEAD
@media (prefers-color-scheme: dark) {
  .finops__kpi,
  .finops__chart,
  .finops__table,
  .finops__pareto,
  .finops__drilldown {
    box-shadow: none;
    border-color: var(--border-strong);
  }

  .finops__pareto-button {
    background: rgba(30, 41, 59, 0.55);
    border-color: rgba(148, 163, 184, 0.2);
  }

  .finops__pareto-button--active {
    background: rgba(99, 102, 241, 0.18);
    border-color: rgba(99, 102, 241, 0.45);
  }

  .finops__drilldown-stat {
    background: rgba(30, 41, 59, 0.6);
  }

  .finops__segmented {
    background: rgba(255, 255, 255, 0.04);
    border-color: rgba(255, 255, 255, 0.08);
  }

  .finops__segmented-btn:hover,
  .finops__segmented-btn:focus-visible {
    background: rgba(255, 255, 255, 0.08);
  }

  .finops__export:not(:disabled) {
    box-shadow: none;
=======
  .status-pill--total {
    background: rgba(129, 140, 248, 0.28);
    color: #c7d2fe;
  }

  .server-card {
    background: linear-gradient(155deg, rgba(79, 70, 229, 0.35), rgba(8, 145, 178, 0.25));
    border-color: rgba(148, 163, 184, 0.25);
    box-shadow: 0 20px 46px rgba(15, 23, 42, 0.6);
  }

  .server-card__meta,
  .server-card__details dd,
  .log-message {
    color: rgba(226, 232, 240, 0.9);
  }

  .server-card__logs {
    background: rgba(30, 41, 59, 0.75);
    border-color: rgba(148, 163, 184, 0.32);
  }

  .server-card__logs span {
    color: rgba(226, 232, 240, 0.78);
  }

  .log-timestamp {
    color: #c7d2fe;
  }

  .server-action-button {
    background: rgba(129, 140, 248, 0.28);
    color: #e0e7ff;
  }

  .keys__hero p {
    color: rgba(226, 232, 240, 0.82);
  }

  .key-stat {
    background: rgba(99, 102, 241, 0.18);
    border-color: rgba(99, 102, 241, 0.32);
  }

  .key-stat--healthy {
    background: rgba(16, 185, 129, 0.2);
    border-color: rgba(45, 212, 191, 0.35);
  }

  .key-stat--attention {
    background: rgba(248, 113, 113, 0.26);
    border-color: rgba(248, 113, 113, 0.4);
  }

  .key-stat--tested {
    background: rgba(129, 140, 248, 0.26);
    border-color: rgba(129, 140, 248, 0.42);
  }

  .key-stat span {
    color: rgba(226, 232, 240, 0.86);
  }

  .key-card {
    background: linear-gradient(160deg, rgba(99, 102, 241, 0.28), rgba(14, 165, 233, 0.24));
    border-color: rgba(148, 163, 184, 0.32);
    box-shadow: 0 20px 46px rgba(15, 23, 42, 0.6);
  }

  .key-card__meta,
  .key-card__message,
  .key-card__details dd {
    color: rgba(226, 232, 240, 0.88);
  }

  .key-card__details dt {
    color: rgba(226, 232, 240, 0.72);
  }

  .key-card__scopes li {
    background: rgba(96, 165, 250, 0.32);
    color: #bfdbfe;
  }

  .key-test-button {
    background: #6366f1;
    box-shadow: 0 18px 32px rgba(99, 102, 241, 0.35);
  }

  .key-test-button:hover {
    box-shadow: 0 20px 36px rgba(99, 102, 241, 0.4);
  }

  .policies__hero p,
  .policies__templates-header p,
  .policies__plan header p,
  .policies__history header p {
    color: rgba(226, 232, 240, 0.82);
  }

  .policy-overview {
    background: linear-gradient(160deg, rgba(99, 102, 241, 0.35), rgba(14, 165, 233, 0.28));
    border-color: rgba(148, 163, 184, 0.28);
    box-shadow: 0 20px 46px rgba(15, 23, 42, 0.55);
  }

  .policy-overview p,
  .policy-overview dd,
  .rollout-plan__summary p,
  .policy-history p {
    color: rgba(226, 232, 240, 0.88);
  }

  .policy-overview__metrics li {
    background: rgba(129, 140, 248, 0.32);
  }

  .policy-overview__metrics span {
    color: #c7d2fe;
  }

  .policy-overview__metrics strong {
    color: #f8fafc;
  }

  .policy-banner--info {
    background: rgba(96, 165, 250, 0.25);
    color: #bfdbfe;
  }

  .policy-banner--warning {
    background: rgba(251, 191, 36, 0.32);
    color: #fde68a;
  }

  .policy-card {
    background: linear-gradient(160deg, rgba(79, 70, 229, 0.35), rgba(14, 165, 233, 0.25));
    border-color: rgba(148, 163, 184, 0.3);
    box-shadow: 0 20px 46px rgba(15, 23, 42, 0.55);
  }

  .policy-card__description,
  .policy-card__features li,
  .policy-card__metrics dd {
    color: rgba(226, 232, 240, 0.88);
  }

  .policy-card__metrics dt {
    color: rgba(226, 232, 240, 0.72);
  }

  .policy-card__features li {
    background: rgba(99, 102, 241, 0.26);
  }

  .policy-action--ghost {
    background: rgba(99, 102, 241, 0.28);
    color: #e0e7ff;
  }

  .rollout-plan__item {
    background: rgba(30, 41, 59, 0.65);
    border-color: rgba(148, 163, 184, 0.28);
  }

  .rollout-plan__coverage {
    background: rgba(96, 165, 250, 0.28);
    color: #bfdbfe;
  }

  .rollout-chip {
    background: rgba(129, 140, 248, 0.28);
    color: #e0e7ff;
  }

  .rollout-chip--muted {
    background: rgba(148, 163, 184, 0.26);
    color: rgba(226, 232, 240, 0.72);
  }

  .policy-history li {
    background: rgba(30, 41, 59, 0.68);
    border-color: rgba(148, 163, 184, 0.28);
  }

  .policy-history__header time,
  .policy-history__meta {
    color: rgba(226, 232, 240, 0.7);
  }

  .routing-lab__intro {
    background: linear-gradient(150deg, rgba(79, 70, 229, 0.32), rgba(14, 165, 233, 0.3));
    border-color: rgba(129, 140, 248, 0.3);
    box-shadow: 0 24px 48px rgba(15, 23, 42, 0.55);
  }

  .routing-lab__eyebrow {
    color: #c7d2fe;
  }

  .routing-lab__intro p {
    color: rgba(226, 232, 240, 0.82);
  }

  .routing-lab__panel {
    background: rgba(15, 23, 42, 0.78);
    border-color: rgba(99, 102, 241, 0.26);
    box-shadow: 0 24px 48px rgba(15, 23, 42, 0.55);
  }

  .routing-lab__focus {
    background: rgba(99, 102, 241, 0.28);
    color: #c7d2fe;
  }

  .routing-lab__fieldset legend {
    color: rgba(226, 232, 240, 0.72);
  }

  .routing-lab__option {
    background: rgba(30, 41, 59, 0.68);
    border-color: rgba(99, 102, 241, 0.26);
  }

  .routing-lab__option--active {
    background: rgba(99, 102, 241, 0.32);
    border-color: rgba(129, 140, 248, 0.45);
    box-shadow: 0 16px 32px rgba(79, 70, 229, 0.35);
  }

  .routing-lab__option small {
    color: rgba(226, 232, 240, 0.75);
  }

  .routing-lab__control label {
    color: rgba(226, 232, 240, 0.88);
  }

  .routing-lab__control span {
    color: #c7d2fe;
  }

  .routing-lab__control select {
    background: rgba(30, 41, 59, 0.7);
    border-color: rgba(129, 140, 248, 0.4);
    color: #e2e8f0;
  }

  .routing-lab__summary-card {
    background: rgba(30, 41, 59, 0.72);
  }

  .routing-lab__summary-card dt {
    color: rgba(226, 232, 240, 0.72);
  }

  .routing-lab__summary-card dd {
    color: #f8fafc;
  }

  .routing-lab__summary-card small {
    color: rgba(226, 232, 240, 0.68);
  }

  .routing-lab__banner {
    background: rgba(59, 130, 246, 0.26);
    border-color: rgba(96, 165, 250, 0.45);
  }

  .routing-lab__banner strong {
    color: #bfdbfe;
  }

  .routing-lab__banner p {
    color: rgba(226, 232, 240, 0.86);
  }

  .routing-lab__table th,
  .routing-lab__table td {
    border-color: rgba(148, 163, 184, 0.32);
  }

  .routing-lab__provider {
    color: #f8fafc;
  }

  .routing-lab__provider + small {
    color: rgba(226, 232, 240, 0.72);
  }

  .routing-lab__tag--economy {
    background: rgba(34, 197, 94, 0.28);
    color: #bbf7d0;
  }

  .routing-lab__tag--balanced {
    background: rgba(59, 130, 246, 0.3);
    color: #bfdbfe;
  }

  .routing-lab__tag--turbo {
    background: rgba(236, 72, 153, 0.28);
    color: #fbcfe8;
  }

  .routing-lab__insights li {
    background: rgba(30, 41, 59, 0.7);
    color: rgba(226, 232, 240, 0.85);
  }

  .routing-lab__empty {
    color: rgba(226, 232, 240, 0.7);
>>>>>>> 19a1bd5e
  }
}<|MERGE_RESOLUTION|>--- conflicted
+++ resolved
@@ -328,7 +328,6 @@
   height: 100%;
   opacity: 0;
   cursor: pointer;
-<<<<<<< HEAD
 }
 
 .policy-card:focus-within {
@@ -374,27 +373,11 @@
 }
 
 .policy-card__metrics div {
-=======
-}
-
-.policy-card:focus-within {
-  outline: 3px solid rgba(99, 102, 241, 0.45);
-  outline-offset: 4px;
-}
-
-.policy-card--selected {
-  border-color: rgba(67, 56, 202, 0.6);
-  box-shadow: 0 24px 48px rgba(67, 56, 202, 0.25);
-}
-
-.policy-card__header {
->>>>>>> 19a1bd5e
   display: flex;
   flex-direction: column;
   gap: 0.35rem;
 }
 
-<<<<<<< HEAD
 .policy-card__metrics dt {
   font-size: 0.8rem;
   text-transform: uppercase;
@@ -1278,40 +1261,10 @@
 }
 
 .dashboard__heatmap header {
-=======
-.policy-card__tagline {
-  font-size: 0.8rem;
-  text-transform: uppercase;
-  letter-spacing: 0.08em;
-  color: #4338ca;
-  font-weight: 700;
-}
-
-.policy-card__header h4 {
-  margin: 0;
-  font-size: 1.5rem;
-}
-
-.policy-card__description {
-  margin: 0.75rem 0 0;
-  color: #1f2937;
-  line-height: 1.6;
-}
-
-.policy-card__metrics {
-  margin: 1.25rem 0 0;
-  display: grid;
-  grid-template-columns: repeat(auto-fit, minmax(160px, 1fr));
-  gap: 1rem;
-}
-
-.policy-card__metrics div {
->>>>>>> 19a1bd5e
   display: flex;
   flex-direction: column;
   gap: 0.35rem;
 }
-<<<<<<< HEAD
 
 .dashboard__heatmap h2 {
   margin: 0;
@@ -2694,2054 +2647,9 @@
 
   .finops__breakdowns {
     grid-template-columns: minmax(0, 1fr);
-=======
-
-.policy-card__metrics dt {
-  font-size: 0.8rem;
-  text-transform: uppercase;
-  letter-spacing: 0.06em;
-  color: #6b7280;
-}
-
-.policy-card__metrics dd {
-  margin: 0;
-  font-weight: 600;
-  color: #0f172a;
-}
-
-.policy-card__features {
-  margin: 1.25rem 0 0;
-  padding: 0;
-  list-style: none;
-  display: flex;
-  flex-direction: column;
-  gap: 0.5rem;
-}
-
-.policy-card__features li {
-  background: rgba(148, 163, 184, 0.18);
-  border-radius: 12px;
-  padding: 0.6rem 0.85rem;
-  color: #1f2937;
-  font-weight: 500;
-}
-
-.policies__actions {
-  display: flex;
-  flex-wrap: wrap;
-  gap: 0.75rem;
-}
-
-.policy-action {
-  border-radius: 9999px;
-  padding: 0.75rem 1.75rem;
-  font-weight: 600;
-  border: none;
-  cursor: pointer;
-  transition: transform 0.2s ease, box-shadow 0.2s ease;
-}
-
-.policy-action--primary {
-  background: #4338ca;
-  color: #f8fafc;
-  box-shadow: 0 16px 36px rgba(67, 56, 202, 0.3);
-}
-
-.policy-action--primary:hover {
-  transform: translateY(-1px);
-  box-shadow: 0 20px 42px rgba(67, 56, 202, 0.34);
-}
-
-.policy-action--ghost {
-  background: rgba(79, 70, 229, 0.12);
-  color: #312e81;
-}
-
-.policy-action--ghost:disabled {
-  opacity: 0.55;
-  cursor: not-allowed;
-}
-
-.policies__plan header h2,
-.policies__history header h2 {
-  margin: 0 0 0.35rem;
-  font-size: 1.9rem;
-}
-
-.policies__plan header p,
-.policies__history header p {
-  margin: 0;
-  color: #475569;
-}
-
-.rollout-plan {
-  list-style: none;
-  margin: 1.5rem 0 0;
-  padding: 0;
-  display: flex;
-  flex-direction: column;
-  gap: 1rem;
-}
-
-.rollout-plan__item {
-  border: 1px solid rgba(15, 23, 42, 0.08);
-  border-radius: 18px;
-  padding: 1.25rem 1.5rem;
-  display: grid;
-  gap: 1rem;
-  background: rgba(248, 250, 252, 0.92);
-}
-
-.rollout-plan__summary h3 {
-  margin: 0 0 0.35rem;
-  font-size: 1.35rem;
-}
-
-.rollout-plan__summary p {
-  margin: 0 0 0.5rem;
-  color: #1f2937;
-}
-
-.rollout-plan__coverage {
-  display: inline-flex;
-  align-items: center;
-  gap: 0.35rem;
-  background: rgba(96, 165, 250, 0.2);
-  color: #1d4ed8;
-  border-radius: 9999px;
-  padding: 0.25rem 0.75rem;
-  font-weight: 600;
-}
-
-.rollout-plan__providers {
-  display: flex;
-  flex-wrap: wrap;
-  gap: 0.5rem;
-}
-
-.rollout-chip {
-  display: inline-flex;
-  align-items: center;
-  padding: 0.35rem 0.75rem;
-  border-radius: 9999px;
-  background: rgba(79, 70, 229, 0.12);
-  color: #312e81;
-  font-weight: 600;
-}
-
-.rollout-chip--muted {
-  background: rgba(148, 163, 184, 0.18);
-  color: #475569;
-}
-
-.policy-history {
-  list-style: none;
-  margin: 1.5rem 0 0;
-  padding: 0;
-  display: flex;
-  flex-direction: column;
-  gap: 1rem;
-}
-
-.policy-history li {
-  border: 1px solid rgba(15, 23, 42, 0.08);
-  border-radius: 16px;
-  padding: 1.25rem 1.5rem;
-  background: rgba(255, 255, 255, 0.92);
-  display: flex;
-  flex-direction: column;
-  gap: 0.5rem;
-}
-
-.policy-history__header {
-  display: flex;
-  justify-content: space-between;
-  align-items: center;
-  gap: 1rem;
-}
-
-.policy-history__template {
-  font-weight: 700;
-  font-size: 1.1rem;
-  color: #312e81;
-}
-
-.policy-history__header time {
-  font-size: 0.85rem;
-  color: #475569;
-}
-
-.policy-history p {
-  margin: 0;
-  color: #1f2937;
-  line-height: 1.55;
-}
-
-.policy-history__meta {
-  font-size: 0.85rem;
-  color: #64748b;
-  font-weight: 600;
-}
-
-.key-stat {
-  display: flex;
-  align-items: center;
-  gap: 0.75rem;
-  padding: 0.85rem 1.25rem;
-  border-radius: 16px;
-  background: rgba(59, 130, 246, 0.08);
-  border: 1px solid rgba(59, 130, 246, 0.2);
-}
-
-.key-stat strong {
-  font-size: 1.4rem;
-  display: block;
-  margin-bottom: 0.125rem;
-}
-
-.key-stat span {
-  display: block;
-  color: #1f2937;
-  font-weight: 600;
-}
-
-.key-stat--healthy {
-  background: rgba(16, 185, 129, 0.12);
-  border-color: rgba(16, 185, 129, 0.28);
-}
-
-.key-stat--attention {
-  background: rgba(248, 113, 113, 0.14);
-  border-color: rgba(248, 113, 113, 0.32);
-}
-
-.key-stat--tested {
-  background: rgba(129, 140, 248, 0.14);
-  border-color: rgba(129, 140, 248, 0.28);
-}
-
-.key-stat__dot {
-  width: 12px;
-  height: 12px;
-  border-radius: 9999px;
-  flex-shrink: 0;
-}
-
-.key-stat__dot--total {
-  background: #2563eb;
-}
-
-.key-stat__dot--healthy {
-  background: #10b981;
-}
-
-.key-stat__dot--attention {
-  background: #dc2626;
-}
-
-.key-stat__dot--tested {
-  background: #6366f1;
-}
-
-.key-grid {
-  display: grid;
-  gap: 1.75rem;
-  grid-template-columns: repeat(auto-fit, minmax(320px, 1fr));
-}
-
-.key-card {
-  background: linear-gradient(160deg, rgba(59, 130, 246, 0.12), rgba(14, 165, 233, 0.1));
-  border: 1px solid rgba(59, 130, 246, 0.22);
-  border-radius: 20px;
-  padding: 1.75rem;
-  display: flex;
-  flex-direction: column;
-  gap: 1.25rem;
-  box-shadow: 0 20px 40px rgba(15, 23, 42, 0.12);
-}
-
-.key-card__header {
-  display: flex;
-  justify-content: space-between;
-  align-items: flex-start;
-  gap: 1rem;
-}
-
-.key-card__header h2 {
-  margin: 0 0 0.35rem;
-  font-size: 1.45rem;
-}
-
-.key-card__meta {
-  margin: 0;
-  color: #1f2937;
-  font-family: 'JetBrains Mono', 'Fira Code', ui-monospace, SFMono-Regular, Menlo, Monaco, Consolas,
-    'Liberation Mono', 'Courier New', monospace;
-  font-size: 0.95rem;
-}
-
-.key-status-badge {
-  border-radius: 9999px;
-  padding: 0.35rem 0.9rem;
-  font-weight: 600;
-  background: rgba(15, 23, 42, 0.08);
-  color: #0f172a;
-  display: inline-flex;
-  align-items: center;
-  justify-content: center;
-  min-width: 120px;
-  text-align: center;
-}
-
-.key-status-badge--healthy {
-  background: rgba(16, 185, 129, 0.2);
-  color: #047857;
-}
-
-.key-status-badge--warning {
-  background: rgba(249, 115, 22, 0.2);
-  color: #b45309;
-}
-
-.key-status-badge--error {
-  background: rgba(248, 113, 113, 0.22);
-  color: #b91c1c;
-}
-
-.key-status-badge--muted {
-  background: rgba(148, 163, 184, 0.2);
-  color: #334155;
-}
-
-.key-status-badge--testing {
-  background: rgba(99, 102, 241, 0.22);
-  color: #3730a3;
-}
-
-.key-card__details {
-  display: grid;
-  grid-template-columns: repeat(2, minmax(0, 1fr));
-  gap: 1.25rem 1.5rem;
-}
-
-.key-card__details dt {
-  font-size: 0.85rem;
-  text-transform: uppercase;
-  letter-spacing: 0.08em;
-  color: #475569;
-  margin-bottom: 0.35rem;
-}
-
-.key-card__details dd {
-  margin: 0;
-  color: #0f172a;
-  font-weight: 600;
-}
-
-.key-card__scopes {
-  list-style: none;
-  display: flex;
-  flex-wrap: wrap;
-  gap: 0.5rem;
-  margin: 0;
-  padding: 0;
-}
-
-.key-card__scopes li {
-  background: rgba(59, 130, 246, 0.16);
-  color: #1d4ed8;
-  border-radius: 9999px;
-  padding: 0.25rem 0.75rem;
-  font-size: 0.85rem;
-  font-weight: 600;
-  text-transform: lowercase;
-}
-
-.key-card__message {
-  margin: 0;
-  color: #1f2937;
-  min-height: 1.5rem;
-}
-
-.key-test-button {
-  align-self: flex-start;
-  border: none;
-  border-radius: 9999px;
-  padding: 0.65rem 1.5rem;
-  background: #4338ca;
-  color: #f8fafc;
-  font-weight: 600;
-  cursor: pointer;
-  box-shadow: 0 16px 30px rgba(67, 56, 202, 0.28);
-  transition: transform 0.2s ease, box-shadow 0.2s ease, background 0.2s ease;
-}
-
-.key-test-button:hover {
-  transform: translateY(-1px);
-  box-shadow: 0 20px 32px rgba(67, 56, 202, 0.32);
-}
-
-.key-test-button:disabled {
-  opacity: 0.6;
-  cursor: not-allowed;
-  transform: none;
-  box-shadow: none;
-}
-
-.routing-lab {
-  display: flex;
-  flex-direction: column;
-  gap: 2rem;
-}
-
-.routing-lab__intro {
-  background: linear-gradient(140deg, rgba(79, 70, 229, 0.14), rgba(14, 165, 233, 0.14));
-  border: 1px solid rgba(79, 70, 229, 0.2);
-  border-radius: 24px;
-  padding: 2rem;
-  box-shadow: 0 18px 34px rgba(15, 23, 42, 0.12);
-}
-
-.routing-lab__eyebrow {
-  margin: 0 0 0.5rem;
-  text-transform: uppercase;
-  letter-spacing: 0.16em;
-  font-size: 0.78rem;
-  font-weight: 700;
-  color: #4338ca;
-}
-
-.routing-lab__intro h2 {
-  margin: 0 0 0.75rem;
-  font-size: 2rem;
-}
-
-.routing-lab__intro p {
-  margin: 0;
-  color: #334155;
-  line-height: 1.6;
-  max-width: 640px;
-}
-
-.routing-lab__layout {
-  display: grid;
-  grid-template-columns: minmax(280px, 340px) 1fr;
-  gap: 1.5rem;
-  align-items: start;
-}
-
-.routing-lab__panel {
-  background: rgba(255, 255, 255, 0.92);
-  border: 1px solid rgba(148, 163, 184, 0.24);
-  border-radius: 20px;
-  padding: 1.5rem;
-  display: flex;
-  flex-direction: column;
-  gap: 1.5rem;
-  box-shadow: 0 16px 32px rgba(15, 23, 42, 0.1);
-}
-
-.routing-lab__panel-header {
-  display: flex;
-  align-items: baseline;
-  justify-content: space-between;
-  gap: 1rem;
-}
-
-.routing-lab__panel-header h3 {
-  margin: 0;
-  font-size: 1.35rem;
-}
-
-.routing-lab__focus {
-  font-size: 0.85rem;
-  font-weight: 600;
-  color: #4338ca;
-  background: rgba(79, 70, 229, 0.14);
-  border-radius: 9999px;
-  padding: 0.3rem 0.75rem;
-}
-
-.routing-lab__fieldset {
-  border: none;
-  margin: 0;
-  padding: 0;
-  display: grid;
-  gap: 0.75rem;
-}
-
-.routing-lab__fieldset legend {
-  font-size: 0.85rem;
-  letter-spacing: 0.14em;
-  text-transform: uppercase;
-  color: #475569;
-  margin-bottom: 0.75rem;
-}
-
-.routing-lab__option {
-  display: grid;
-  grid-template-columns: auto 1fr;
-  gap: 0.75rem;
-  padding: 0.85rem 1rem;
-  border-radius: 18px;
-  border: 1px solid rgba(148, 163, 184, 0.26);
-  background: rgba(148, 163, 184, 0.12);
-  align-items: center;
-  transition: border-color 0.2s ease, box-shadow 0.2s ease;
-}
-
-.routing-lab__option--active {
-  border-color: rgba(67, 56, 202, 0.4);
-  box-shadow: 0 12px 26px rgba(67, 56, 202, 0.18);
-  background: rgba(99, 102, 241, 0.18);
-}
-
-.routing-lab__option:focus-within {
-  border-color: rgba(59, 130, 246, 0.45);
-  box-shadow: 0 0 0 3px rgba(59, 130, 246, 0.18);
-}
-
-.routing-lab__option input {
-  margin: 0;
-  width: 1.1rem;
-  height: 1.1rem;
-  accent-color: #4338ca;
-}
-
-.routing-lab__option span {
-  display: block;
-}
-
-.routing-lab__option strong {
-  display: block;
-  margin-bottom: 0.15rem;
-  font-size: 1rem;
-}
-
-.routing-lab__option small {
-  display: block;
-  color: #475569;
-  line-height: 1.45;
-}
-
-.routing-lab__control {
-  display: flex;
-  flex-direction: column;
-  gap: 0.5rem;
-}
-
-.routing-lab__control label {
-  display: flex;
-  justify-content: space-between;
-  align-items: center;
-  font-weight: 600;
-  color: #1f2937;
-}
-
-.routing-lab__control span {
-  font-size: 0.85rem;
-  letter-spacing: 0.04em;
-  color: #4338ca;
-  font-weight: 600;
-}
-
-.routing-lab__control input[type='range'] {
-  width: 100%;
-  accent-color: #4338ca;
-}
-
-.routing-lab__control select {
-  border-radius: 12px;
-  border: 1px solid rgba(148, 163, 184, 0.35);
-  padding: 0.65rem 0.75rem;
-  font-size: 0.95rem;
-  background: rgba(148, 163, 184, 0.12);
-  color: #0f172a;
-}
-
-.routing-lab__summary-grid {
-  display: grid;
-  grid-template-columns: repeat(auto-fit, minmax(220px, 1fr));
-  gap: 1rem;
-}
-
-.routing-lab__summary-card {
-  background: rgba(148, 163, 184, 0.12);
-  border-radius: 16px;
-  padding: 1rem 1.25rem;
-  display: grid;
-  gap: 0.35rem;
-}
-
-.routing-lab__summary-card dt {
-  margin: 0;
-  font-size: 0.78rem;
-  text-transform: uppercase;
-  letter-spacing: 0.12em;
-  color: #475569;
-}
-
-.routing-lab__summary-card dd {
-  margin: 0;
-  font-size: 1.4rem;
-  font-weight: 700;
-  color: #0f172a;
-}
-
-.routing-lab__summary-card small {
-  color: #475569;
-  font-size: 0.85rem;
-}
-
-.routing-lab__banner {
-  border-radius: 16px;
-  padding: 1rem 1.25rem;
-  background: rgba(59, 130, 246, 0.14);
-  border: 1px solid rgba(59, 130, 246, 0.3);
-  display: grid;
-  gap: 0.35rem;
-}
-
-.routing-lab__banner strong {
-  font-size: 0.95rem;
-  color: #1d4ed8;
-}
-
-.routing-lab__banner p {
-  margin: 0;
-  color: #1f2937;
-  font-size: 0.9rem;
-}
-
-.routing-lab__table-wrapper {
-  overflow-x: auto;
-}
-
-.routing-lab__table {
-  width: 100%;
-  border-collapse: collapse;
-  min-width: 720px;
-}
-
-.routing-lab__table th,
-.routing-lab__table td {
-  text-align: left;
-  padding: 0.85rem 1rem;
-  border-bottom: 1px solid rgba(148, 163, 184, 0.24);
-  font-size: 0.95rem;
-}
-
-.routing-lab__table tbody tr:last-of-type th,
-.routing-lab__table tbody tr:last-of-type td {
-  border-bottom: none;
-}
-
-.routing-lab__provider {
-  display: block;
-  font-weight: 600;
-  color: #0f172a;
-}
-
-.routing-lab__provider + small {
-  display: block;
-  color: #475569;
-  margin-top: 0.2rem;
-}
-
-.routing-lab__tag {
-  display: inline-flex;
-  align-items: center;
-  gap: 0.25rem;
-  border-radius: 9999px;
-  padding: 0.25rem 0.75rem;
-  font-weight: 600;
-  font-size: 0.8rem;
-  text-transform: uppercase;
-  letter-spacing: 0.08em;
-}
-
-.routing-lab__tag--economy {
-  background: rgba(34, 197, 94, 0.16);
-  color: #15803d;
-}
-
-.routing-lab__tag--balanced {
-  background: rgba(59, 130, 246, 0.16);
-  color: #1d4ed8;
-}
-
-.routing-lab__tag--turbo {
-  background: rgba(236, 72, 153, 0.16);
-  color: #be185d;
-}
-
-.routing-lab__insights {
-  list-style: none;
-  margin: 0;
-  padding: 0;
-  display: grid;
-  gap: 0.75rem;
-}
-
-.routing-lab__insights li {
-  padding: 0.9rem 1rem;
-  border-radius: 14px;
-  background: rgba(148, 163, 184, 0.12);
-  color: #1f2937;
-  font-size: 0.95rem;
-}
-
-.routing-lab__empty {
-  margin: 0;
-  color: #475569;
-  font-weight: 600;
-  text-align: center;
-}
-
-@media (max-width: 900px) {
-  .keys__summary {
-    grid-template-columns: repeat(auto-fit, minmax(160px, 1fr));
-  }
-
-  .key-card__details {
-    grid-template-columns: 1fr;
-  }
-
-  .routing-lab__layout {
-    grid-template-columns: 1fr;
-  }
-
-  .routing-lab__panel {
-    padding: 1.25rem;
-  }
-
-  .routing-lab__summary-grid {
-    grid-template-columns: repeat(auto-fit, minmax(200px, 1fr));
-  }
-}
-
-@media (max-width: 700px) {
-  .key-card {
-    padding: 1.5rem;
-  }
-
-  .routing-lab__summary-grid {
-    grid-template-columns: 1fr;
-  }
-
-  .routing-lab__table {
-    min-width: 100%;
-  }
-
-  .routing-lab__panel-header {
-    flex-direction: column;
-    align-items: flex-start;
-    gap: 0.5rem;
-  }
-}
-
-main.dashboard {
-  margin: 0 auto;
-  max-width: 1200px;
-  padding: 3.5rem 1.75rem 4rem;
-  display: flex;
-  flex-direction: column;
-  gap: 3.5rem;
-}
-
-.dashboard__hero {
-  display: flex;
-  flex-direction: column;
-  gap: 1rem;
-}
-
-.dashboard__hero h1 {
-  margin: 0;
-  font-size: clamp(2.25rem, 4vw, 3.25rem);
-}
-
-.dashboard__hero p {
-  margin: 0;
-  max-width: 720px;
-  color: #475569;
-}
-
-.dashboard__kpis {
-  display: grid;
-  grid-template-columns: repeat(auto-fit, minmax(220px, 1fr));
-  gap: 1.5rem;
-}
-
-.kpi-card {
-  border-radius: 20px;
-  border: 1px solid rgba(15, 23, 42, 0.08);
-  padding: 1.5rem;
-  background: linear-gradient(180deg, rgba(59, 130, 246, 0.09), rgba(96, 165, 250, 0.05));
-  display: flex;
-  flex-direction: column;
-  gap: 0.65rem;
-  min-height: 180px;
-}
-
-.kpi-card__header {
-  display: flex;
-  justify-content: space-between;
-  align-items: center;
-}
-
-.kpi-card__label {
-  font-size: 0.95rem;
-  letter-spacing: 0.04em;
-  text-transform: uppercase;
-  color: #334155;
-}
-
-.kpi-card__value {
-  font-size: clamp(1.75rem, 2.5vw, 2.25rem);
-  font-weight: 700;
-  color: #0f172a;
-}
-
-.kpi-card__caption {
-  margin: 0;
-  font-size: 0.9rem;
-  color: #475569;
-}
-
-.kpi-card__icon {
-  font-size: 1.5rem;
-}
-
-.kpi-card__trend {
-  display: inline-flex;
-  align-items: center;
-  gap: 0.35rem;
-  font-size: 0.85rem;
-  font-weight: 600;
-}
-
-.kpi-card__trend--up {
-  color: #047857;
-}
-
-.kpi-card__trend--down {
-  color: #b91c1c;
-}
-
-.kpi-card__trend--flat {
-  color: #475569;
-}
-
-.dashboard__alerts {
-  display: flex;
-  flex-direction: column;
-  gap: 1rem;
-}
-
-.dashboard__alerts h2 {
-  margin: 0;
-  font-size: 1.5rem;
-}
-
-.dashboard__alerts ul {
-  margin: 0;
-  padding: 0;
-  list-style: none;
-  display: grid;
-  gap: 0.75rem;
-}
-
-.alert {
-  border-radius: 16px;
-  padding: 1rem 1.25rem;
-  font-weight: 600;
-}
-
-.alert--error {
-  background: rgba(248, 113, 113, 0.2);
-  color: #b91c1c;
-}
-
-.alert--warning {
-  background: rgba(251, 191, 36, 0.2);
-  color: #92400e;
-}
-
-.alert--info {
-  background: rgba(96, 165, 250, 0.2);
-  color: #1d4ed8;
-}
-
-.dashboard__heatmap {
-  display: flex;
-  flex-direction: column;
-  gap: 0.75rem;
-}
-
-.dashboard__heatmap header {
-  display: flex;
-  flex-direction: column;
-  gap: 0.35rem;
-}
-
-.dashboard__heatmap h2 {
-  margin: 0;
-  font-size: 1.5rem;
-}
-
-.dashboard__heatmap p {
-  margin: 0;
-  color: #475569;
-}
-
-.heatmap__container {
-  border-radius: 20px;
-  border: 1px solid rgba(15, 23, 42, 0.08);
-  background: rgba(248, 250, 252, 0.8);
-  padding: 1rem;
-  min-height: 280px;
-  display: flex;
-  align-items: center;
-  justify-content: center;
-}
-
-.servers {
-  margin: 0 auto;
-  max-width: 1200px;
-  padding: 3.5rem 1.75rem 4rem;
-  display: flex;
-  flex-direction: column;
-  gap: 2.5rem;
-}
-
-.servers__hero {
-  display: flex;
-  flex-direction: column;
-  gap: 0.75rem;
-}
-
-.servers__hero h1 {
-  margin: 0;
-  font-size: clamp(2rem, 3.25vw, 2.85rem);
-}
-
-.servers__hero p {
-  margin: 0;
-  max-width: 760px;
-  color: #475569;
-}
-
-.servers__status {
-  display: flex;
-  flex-wrap: wrap;
-  gap: 1rem;
-}
-
-.status-pill {
-  display: inline-flex;
-  align-items: center;
-  gap: 0.65rem;
-  padding: 0.65rem 1.25rem;
-  border-radius: 9999px;
-  background: rgba(16, 185, 129, 0.12);
-  font-weight: 600;
-  color: #047857;
-}
-
-.status-pill strong {
-  font-size: 1.25rem;
-}
-
-.status-pill--offline {
-  background: rgba(248, 113, 113, 0.18);
-  color: #b91c1c;
-}
-
-.status-pill--total {
-  background: rgba(59, 130, 246, 0.15);
-  color: #1d4ed8;
-}
-
-.status-pill__dot {
-  width: 10px;
-  height: 10px;
-  border-radius: 9999px;
-  display: inline-flex;
-}
-
-.status-pill__dot--online {
-  background: #16a34a;
-}
-
-.status-pill__dot--offline {
-  background: #dc2626;
-}
-
-.status-pill__dot--total {
-  background: #2563eb;
-}
-
-.server-grid {
-  display: grid;
-  gap: 1.75rem;
-  grid-template-columns: repeat(auto-fit, minmax(320px, 1fr));
-}
-
-.server-card {
-  background: linear-gradient(155deg, rgba(67, 56, 202, 0.12), rgba(8, 145, 178, 0.12));
-  border: 1px solid rgba(15, 23, 42, 0.08);
-  border-radius: 20px;
-  padding: 1.75rem;
-  display: flex;
-  flex-direction: column;
-  gap: 1.5rem;
-  box-shadow: 0 22px 44px rgba(15, 23, 42, 0.12);
-  backdrop-filter: blur(6px);
-}
-
-.server-card__header {
-  display: flex;
-  justify-content: space-between;
-  align-items: flex-start;
-  gap: 1rem;
-}
-
-.server-card__header h2 {
-  margin: 0 0 0.35rem;
-  font-size: 1.6rem;
-}
-
-.server-card__meta {
-  margin: 0;
-  color: #1f2937;
-}
-
-.server-status {
-  display: inline-flex;
-  align-items: center;
-  justify-content: center;
-  padding: 0.3rem 0.75rem;
-  border-radius: 9999px;
-  font-weight: 700;
-  text-transform: uppercase;
-  font-size: 0.75rem;
-}
-
-.server-status--up {
-  background: rgba(16, 185, 129, 0.18);
-  color: #047857;
-}
-
-.server-status--down {
-  background: rgba(248, 113, 113, 0.18);
-  color: #b91c1c;
-}
-
-.server-card__details {
-  display: grid;
-  grid-template-columns: repeat(auto-fit, minmax(180px, 1fr));
-  gap: 1.1rem;
-  margin: 0;
-}
-
-.server-card__details div {
-  display: flex;
-  flex-direction: column;
-  gap: 0.35rem;
-}
-
-.server-card__details dt {
-  font-size: 0.85rem;
-  text-transform: uppercase;
-  letter-spacing: 0.04em;
-  color: #64748b;
-}
-
-.server-card__details dd {
-  margin: 0;
-  font-weight: 600;
-  color: #0f172a;
-}
-
-.server-card__details code {
-  font-family: 'JetBrains Mono', 'Fira Code', ui-monospace, SFMono-Regular, Menlo, Monaco, Consolas, 'Liberation Mono',
-    'Courier New', monospace;
-  font-size: 0.9rem;
-}
-
-.server-actions {
-  display: flex;
-  align-items: center;
-  gap: 0.75rem;
-  flex-wrap: wrap;
-}
-
-.server-action-button {
-  border: none;
-  border-radius: 12px;
-  padding: 0.6rem 1.35rem;
-  font-weight: 600;
-  font-size: 0.95rem;
-  cursor: pointer;
-  background: rgba(59, 130, 246, 0.2);
-  color: #1d4ed8;
-  transition: transform 0.15s ease, box-shadow 0.15s ease;
-}
-
-.server-action-button:hover:not(:disabled) {
-  transform: translateY(-1px);
-  box-shadow: 0 10px 20px rgba(37, 99, 235, 0.22);
-}
-
-.server-action-button:disabled {
-  cursor: progress;
-  opacity: 0.65;
-}
-
-.server-card__logs {
-  border-radius: 16px;
-  background: rgba(255, 255, 255, 0.75);
-  border: 1px solid rgba(148, 163, 184, 0.35);
-  padding: 1rem 1.25rem;
-  display: flex;
-  flex-direction: column;
-  gap: 0.75rem;
-}
-
-.server-card__logs header {
-  display: flex;
-  justify-content: space-between;
-  align-items: center;
-  gap: 1rem;
-}
-
-.server-card__logs h3 {
-  margin: 0;
-  font-size: 1rem;
-}
-
-.server-card__logs span {
-  color: #475569;
-  font-size: 0.85rem;
-}
-
-.server-card__logs ol {
-  list-style: none;
-  margin: 0;
-  padding: 0;
-  display: flex;
-  flex-direction: column;
-  gap: 0.5rem;
-  max-height: 220px;
-  overflow-y: auto;
-}
-
-.server-card__logs li {
-  display: grid;
-  grid-template-columns: 110px 1fr;
-  gap: 0.75rem;
-  align-items: start;
-  font-size: 0.85rem;
-}
-
-.log-timestamp {
-  font-family: 'JetBrains Mono', 'Fira Code', ui-monospace, SFMono-Regular, Menlo, Monaco, Consolas, 'Liberation Mono',
-    'Courier New', monospace;
-  color: #4338ca;
-}
-
-.log-message {
-  color: #0f172a;
-}
-
-.section-header h2 {
-  margin: 0 0 0.25rem;
-  font-size: 1.75rem;
-}
-
-.section-header p {
-  margin: 0;
-  color: #475569;
-}
-
-.providers,
-.sessions {
-  display: flex;
-  flex-direction: column;
-  gap: 1.5rem;
-}
-
-.provider-grid {
-  display: grid;
-  gap: 1.5rem;
-  grid-template-columns: repeat(auto-fit, minmax(280px, 1fr));
-}
-
-.provider-card {
-  background: linear-gradient(160deg, rgba(37, 99, 235, 0.08), rgba(14, 116, 144, 0.08));
-  border: 1px solid rgba(15, 23, 42, 0.08);
-  border-radius: 18px;
-  padding: 1.5rem;
-  box-shadow: 0 20px 40px rgba(15, 23, 42, 0.12);
-  backdrop-filter: blur(4px);
-  display: flex;
-  flex-direction: column;
-  gap: 1.25rem;
-}
-
-.provider-card header {
-  display: flex;
-  justify-content: space-between;
-  align-items: flex-start;
-  gap: 1rem;
-}
-
-.provider-card h3 {
-  margin: 0 0 0.35rem;
-  font-size: 1.5rem;
-}
-
-.provider-description {
-  margin: 0;
-  color: #1f2937;
-}
-
-.provider-meta {
-  display: grid;
-  gap: 0.75rem;
-  grid-template-columns: repeat(auto-fit, minmax(180px, 1fr));
-  margin: 0;
-}
-
-.provider-meta div {
-  display: flex;
-  flex-direction: column;
-  gap: 0.25rem;
-}
-
-.provider-meta dt {
-  font-size: 0.85rem;
-  text-transform: uppercase;
-  letter-spacing: 0.04em;
-  color: #6b7280;
-}
-
-.provider-meta dd {
-  margin: 0;
-  font-weight: 600;
-  color: #0f172a;
-}
-
-.provider-meta code {
-  font-family: 'JetBrains Mono', 'Fira Code', 'SFMono-Regular', ui-monospace, SFMono-Regular, Menlo, Monaco, Consolas,
-    'Liberation Mono', 'Courier New', monospace;
-  font-size: 0.95rem;
-}
-
-.badges {
-  display: flex;
-  flex-wrap: wrap;
-  gap: 0.5rem;
-}
-
-.badge {
-  display: inline-flex;
-  align-items: center;
-  justify-content: center;
-  padding: 0.25rem 0.65rem;
-  border-radius: 9999px;
-  font-size: 0.8rem;
-  font-weight: 600;
-  letter-spacing: 0.01em;
-}
-
-.badge.capability {
-  background: rgba(99, 102, 241, 0.15);
-  color: #4338ca;
-}
-
-.badge.tag {
-  background: rgba(45, 212, 191, 0.18);
-  color: #0f766e;
-}
-
-.provision-button {
-  align-self: flex-start;
-  background: #4338ca;
-  color: #f8fafc;
-  border: none;
-  border-radius: 9999px;
-  padding: 0.65rem 1.5rem;
-  font-weight: 600;
-  cursor: pointer;
-  transition: transform 0.15s ease, box-shadow 0.15s ease;
-  box-shadow: 0 10px 24px rgba(67, 56, 202, 0.25);
-}
-
-.provision-button:hover:not(:disabled) {
-  transform: translateY(-1px);
-  box-shadow: 0 12px 28px rgba(67, 56, 202, 0.3);
-}
-
-.provision-button:disabled {
-  background: rgba(67, 56, 202, 0.5);
-  cursor: progress;
-}
-
-.availability {
-  border-radius: 9999px;
-  padding: 0.3rem 0.75rem;
-  font-size: 0.8rem;
-  font-weight: 600;
-}
-
-.availability.online {
-  background: rgba(34, 197, 94, 0.16);
-  color: #15803d;
-}
-
-.availability.offline {
-  background: rgba(239, 68, 68, 0.16);
-  color: #b91c1c;
-}
-
-.feedback {
-  border-radius: 16px;
-  padding: 1rem 1.25rem;
-  font-weight: 600;
-  text-align: center;
-}
-
-.feedback.success {
-  background: rgba(16, 185, 129, 0.18);
-  color: #047857;
-}
-
-.feedback.error {
-  background: rgba(248, 113, 113, 0.22);
-  color: #b91c1c;
-}
-
-.info {
-  color: #475569;
-  margin: 0;
-}
-
-.error {
-  color: #b91c1c;
-  font-weight: 600;
-}
-
-.session-list {
-  list-style: none;
-  margin: 0;
-  padding: 0;
-  display: flex;
-  flex-direction: column;
-  gap: 1rem;
-}
-
-.session-item {
-  border: 1px solid rgba(15, 23, 42, 0.08);
-  border-radius: 16px;
-  padding: 1rem 1.25rem;
-  background: rgba(148, 163, 184, 0.08);
-  display: flex;
-  flex-direction: column;
-  gap: 0.65rem;
-}
-
-.session-header {
-  display: flex;
-  justify-content: space-between;
-  align-items: center;
-}
-
-.session-id {
-  font-family: 'JetBrains Mono', 'Fira Code', ui-monospace, SFMono-Regular, Menlo, Monaco, Consolas, 'Liberation Mono',
-    'Courier New', monospace;
-  font-weight: 600;
-}
-
-.session-status {
-  font-size: 0.85rem;
-  font-weight: 600;
-  color: #2563eb;
-  text-transform: uppercase;
-}
-
-.session-meta {
-  display: flex;
-  flex-wrap: wrap;
-  gap: 0.5rem 1.5rem;
-  font-size: 0.9rem;
-  color: #1f2933;
-}
-
-@media (prefers-color-scheme: dark) {
-  :root {
-    color: #f8fafc;
-    background-color: #020817;
-  }
-
-  main.dashboard {
-    background: transparent;
-  }
-
-  .dashboard__hero p,
-  .section-header p,
-  .info {
-    color: rgba(226, 232, 240, 0.82);
-  }
-
-  .kpi-card {
-    background: linear-gradient(180deg, rgba(59, 130, 246, 0.2), rgba(96, 165, 250, 0.08));
-    border-color: rgba(148, 163, 184, 0.3);
-  }
-
-  .kpi-card__value {
-    color: #f8fafc;
-  }
-
-  .dashboard__heatmap p {
-    color: rgba(226, 232, 240, 0.82);
-  }
-
-  .heatmap__container {
-    background: rgba(30, 41, 59, 0.6);
-    border-color: rgba(148, 163, 184, 0.25);
-  }
-
-  .app-shell__nav {
-    background: rgba(30, 41, 59, 0.8);
-  }
-
-  .nav-button {
-    color: rgba(226, 232, 240, 0.82);
-  }
-
-  .nav-button:hover {
-    background: rgba(99, 102, 241, 0.25);
-  }
-
-  .provider-card {
-    background: linear-gradient(160deg, rgba(79, 70, 229, 0.35), rgba(14, 116, 144, 0.25));
-    border-color: rgba(148, 163, 184, 0.25);
-    box-shadow: 0 18px 42px rgba(15, 23, 42, 0.55);
-  }
-
-  .provider-description,
-  .provider-meta dd,
-  .session-meta {
-    color: rgba(226, 232, 240, 0.92);
-  }
-
-  .session-item {
-    background: rgba(30, 41, 59, 0.55);
-    border-color: rgba(148, 163, 184, 0.25);
-  }
-
-  .servers__hero p {
-    color: rgba(226, 232, 240, 0.82);
-  }
-
-  .status-pill {
-    background: rgba(45, 212, 191, 0.16);
-    color: #5eead4;
-  }
-
-  .status-pill--offline {
-    background: rgba(248, 113, 113, 0.22);
-    color: #fca5a5;
-  }
-
-  .status-pill--total {
-    background: rgba(129, 140, 248, 0.28);
-    color: #c7d2fe;
-  }
-
-  .server-card {
-    background: linear-gradient(155deg, rgba(79, 70, 229, 0.35), rgba(8, 145, 178, 0.25));
-    border-color: rgba(148, 163, 184, 0.25);
-    box-shadow: 0 20px 46px rgba(15, 23, 42, 0.6);
-  }
-
-  .server-card__meta,
-  .server-card__details dd,
-  .log-message {
-    color: rgba(226, 232, 240, 0.9);
-  }
-
-  .server-card__logs {
-    background: rgba(30, 41, 59, 0.75);
-    border-color: rgba(148, 163, 184, 0.32);
-  }
-
-  .server-card__logs span {
-    color: rgba(226, 232, 240, 0.78);
-  }
-
-  .log-timestamp {
-    color: #c7d2fe;
-  }
-
-  .server-action-button {
-    background: rgba(129, 140, 248, 0.28);
-    color: #e0e7ff;
-  }
-
-  .keys__hero p {
-    color: rgba(226, 232, 240, 0.82);
-  }
-
-  .key-stat {
-    background: rgba(99, 102, 241, 0.18);
-    border-color: rgba(99, 102, 241, 0.32);
-  }
-
-  .key-stat--healthy {
-    background: rgba(16, 185, 129, 0.2);
-    border-color: rgba(45, 212, 191, 0.35);
-  }
-
-  .key-stat--attention {
-    background: rgba(248, 113, 113, 0.26);
-    border-color: rgba(248, 113, 113, 0.4);
-  }
-
-  .key-stat--tested {
-    background: rgba(129, 140, 248, 0.26);
-    border-color: rgba(129, 140, 248, 0.42);
-  }
-
-  .key-stat span {
-    color: rgba(226, 232, 240, 0.86);
-  }
-
-  .key-card {
-    background: linear-gradient(160deg, rgba(99, 102, 241, 0.28), rgba(14, 165, 233, 0.24));
-    border-color: rgba(148, 163, 184, 0.32);
-    box-shadow: 0 20px 46px rgba(15, 23, 42, 0.6);
-  }
-
-  .key-card__meta,
-  .key-card__message,
-  .key-card__details dd {
-    color: rgba(226, 232, 240, 0.88);
-  }
-
-  .key-card__details dt {
-    color: rgba(226, 232, 240, 0.72);
-  }
-
-  .key-card__scopes li {
-    background: rgba(96, 165, 250, 0.32);
-    color: #bfdbfe;
-  }
-
-  .key-test-button {
-    background: #6366f1;
-    box-shadow: 0 18px 32px rgba(99, 102, 241, 0.35);
-  }
-
-  .key-test-button:hover {
-    box-shadow: 0 20px 36px rgba(99, 102, 241, 0.4);
-  }
-
-  .policies__hero p,
-  .policies__templates-header p,
-  .policies__plan header p,
-  .policies__history header p {
-    color: rgba(226, 232, 240, 0.82);
-  }
-
-  .policy-overview {
-    background: linear-gradient(160deg, rgba(99, 102, 241, 0.35), rgba(14, 165, 233, 0.28));
-    border-color: rgba(148, 163, 184, 0.28);
-    box-shadow: 0 20px 46px rgba(15, 23, 42, 0.55);
-  }
-
-  .policy-overview p,
-  .policy-overview dd,
-  .rollout-plan__summary p,
-  .policy-history p {
-    color: rgba(226, 232, 240, 0.88);
-  }
-
-  .policy-overview__metrics li {
-    background: rgba(129, 140, 248, 0.32);
-  }
-
-  .policy-overview__metrics span {
-    color: #c7d2fe;
-  }
-
-  .policy-overview__metrics strong {
-    color: #f8fafc;
-  }
-
-  .policy-banner--info {
-    background: rgba(96, 165, 250, 0.25);
-    color: #bfdbfe;
-  }
-
-  .policy-banner--warning {
-    background: rgba(251, 191, 36, 0.32);
-    color: #fde68a;
-  }
-
-  .policy-card {
-    background: linear-gradient(160deg, rgba(79, 70, 229, 0.35), rgba(14, 165, 233, 0.25));
-    border-color: rgba(148, 163, 184, 0.3);
-    box-shadow: 0 20px 46px rgba(15, 23, 42, 0.55);
-  }
-
-  .policy-card__description,
-  .policy-card__features li,
-  .policy-card__metrics dd {
-    color: rgba(226, 232, 240, 0.88);
-  }
-
-  .policy-card__metrics dt {
-    color: rgba(226, 232, 240, 0.72);
-  }
-
-  .policy-card__features li {
-    background: rgba(99, 102, 241, 0.26);
-  }
-
-  .policy-action--ghost {
-    background: rgba(99, 102, 241, 0.28);
-    color: #e0e7ff;
-  }
-
-  .rollout-plan__item {
-    background: rgba(30, 41, 59, 0.65);
-    border-color: rgba(148, 163, 184, 0.28);
-  }
-
-  .rollout-plan__coverage {
-    background: rgba(96, 165, 250, 0.28);
-    color: #bfdbfe;
-  }
-
-  .rollout-chip {
-    background: rgba(129, 140, 248, 0.28);
-    color: #e0e7ff;
-  }
-
-  .rollout-chip--muted {
-    background: rgba(148, 163, 184, 0.26);
-    color: rgba(226, 232, 240, 0.72);
-  }
-
-  .policy-history li {
-    background: rgba(30, 41, 59, 0.68);
-    border-color: rgba(148, 163, 184, 0.28);
-  }
-
-  .policy-history__header time,
-  .policy-history__meta {
-    color: rgba(226, 232, 240, 0.7);
-  }
-
-  .routing-lab__intro {
-    background: linear-gradient(150deg, rgba(79, 70, 229, 0.32), rgba(14, 165, 233, 0.3));
-    border-color: rgba(129, 140, 248, 0.3);
-    box-shadow: 0 24px 48px rgba(15, 23, 42, 0.55);
-  }
-
-  .routing-lab__eyebrow {
-    color: #c7d2fe;
-  }
-
-  .routing-lab__intro p {
-    color: rgba(226, 232, 240, 0.82);
-  }
-
-  .routing-lab__panel {
-    background: rgba(15, 23, 42, 0.78);
-    border-color: rgba(99, 102, 241, 0.26);
-    box-shadow: 0 24px 48px rgba(15, 23, 42, 0.55);
-  }
-
-  .routing-lab__focus {
-    background: rgba(99, 102, 241, 0.28);
-    color: #c7d2fe;
-  }
-
-  .routing-lab__fieldset legend {
-    color: rgba(226, 232, 240, 0.72);
-  }
-
-  .routing-lab__option {
-    background: rgba(30, 41, 59, 0.68);
-    border-color: rgba(99, 102, 241, 0.26);
-  }
-
-  .routing-lab__option--active {
-    background: rgba(99, 102, 241, 0.32);
-    border-color: rgba(129, 140, 248, 0.45);
-    box-shadow: 0 16px 32px rgba(79, 70, 229, 0.35);
-  }
-
-  .routing-lab__option small {
-    color: rgba(226, 232, 240, 0.75);
-  }
-
-  .routing-lab__control label {
-    color: rgba(226, 232, 240, 0.88);
-  }
-
-  .routing-lab__control span {
-    color: #c7d2fe;
-  }
-
-  .routing-lab__control select {
-    background: rgba(30, 41, 59, 0.7);
-    border-color: rgba(129, 140, 248, 0.4);
-    color: #e2e8f0;
-  }
-
-  .routing-lab__summary-card {
-    background: rgba(30, 41, 59, 0.72);
-  }
-
-  .routing-lab__summary-card dt {
-    color: rgba(226, 232, 240, 0.72);
-  }
-
-  .routing-lab__summary-card dd {
-    color: #f8fafc;
-  }
-
-  .routing-lab__summary-card small {
-    color: rgba(226, 232, 240, 0.68);
-  }
-
-  .routing-lab__banner {
-    background: rgba(59, 130, 246, 0.26);
-    border-color: rgba(96, 165, 250, 0.45);
-  }
-
-  .routing-lab__banner strong {
-    color: #bfdbfe;
-  }
-
-  .routing-lab__banner p {
-    color: rgba(226, 232, 240, 0.86);
-  }
-
-  .routing-lab__table th,
-  .routing-lab__table td {
-    border-color: rgba(148, 163, 184, 0.32);
-  }
-
-  .routing-lab__provider {
-    color: #f8fafc;
-  }
-
-  .routing-lab__provider + small {
-    color: rgba(226, 232, 240, 0.72);
-  }
-
-  .routing-lab__tag--economy {
-    background: rgba(34, 197, 94, 0.28);
-    color: #bbf7d0;
-  }
-
-  .routing-lab__tag--balanced {
-    background: rgba(59, 130, 246, 0.3);
-    color: #bfdbfe;
-  }
-
-  .routing-lab__tag--turbo {
-    background: rgba(236, 72, 153, 0.28);
-    color: #fbcfe8;
-  }
-
-  .routing-lab__insights li {
-    background: rgba(30, 41, 59, 0.7);
-    color: rgba(226, 232, 240, 0.85);
-  }
-
-  .routing-lab__empty {
-    color: rgba(226, 232, 240, 0.7);
-  }
-}
-
-.finops {
-  display: flex;
-  flex-direction: column;
-  gap: 1.5rem;
-  padding-bottom: 2rem;
-}
-
-.finops__header {
-  display: flex;
-  flex-wrap: wrap;
-  justify-content: space-between;
-  align-items: flex-end;
-  gap: 1.5rem;
-}
-
-.finops__eyebrow {
-  font-size: 0.75rem;
-  letter-spacing: 0.08em;
-  text-transform: uppercase;
-  color: var(--text-muted);
-  font-weight: 600;
-}
-
-.finops__subtitle {
-  margin-top: 0.25rem;
-  color: var(--text-muted);
-  max-width: 42rem;
-}
-
-.finops__filters {
-  display: flex;
-  flex-wrap: wrap;
-  gap: 1rem;
-  align-items: center;
-}
-
-.finops__filter-group {
-  display: flex;
-  flex-direction: column;
-  gap: 0.35rem;
-  min-width: 8rem;
-}
-
-.finops__filter-label {
-  font-size: 0.75rem;
-  font-weight: 600;
-  color: var(--text-muted);
-  text-transform: uppercase;
-  letter-spacing: 0.06em;
-}
-
-.finops__segmented {
-  display: inline-flex;
-  background: var(--surface-subtle);
-  padding: 0.25rem;
-  border-radius: 999px;
-  border: 1px solid var(--border-subtle);
-}
-
-.finops__segmented-btn {
-  border: 0;
-  background: transparent;
-  color: var(--text-muted);
-  font-weight: 600;
-  padding: 0.35rem 0.9rem;
-  border-radius: 999px;
-  cursor: pointer;
-  transition: background 0.2s ease, color 0.2s ease, box-shadow 0.2s ease;
-}
-
-.finops__segmented-btn:hover,
-.finops__segmented-btn:focus-visible {
-  background: var(--surface-elevated);
-  color: var(--text-primary);
-}
-
-.finops__segmented-btn--active {
-  background: var(--accent-primary-transparent);
-  color: var(--accent-primary-strong);
-  box-shadow: 0 0 0 1px var(--accent-primary-transparent);
-}
-
-.finops__select {
-  appearance: none;
-  border-radius: 0.75rem;
-  border: 1px solid var(--border-subtle);
-  background: var(--surface-base);
-  color: var(--text-primary);
-  padding: 0.5rem 1rem;
-  font-weight: 600;
-  min-width: 10rem;
-  box-shadow: 0 1px 2px rgba(15, 23, 42, 0.04);
-}
-
-.finops__select:focus-visible {
-  outline: 2px solid var(--accent-primary);
-  outline-offset: 2px;
-}
-
-.finops__export {
-  align-self: flex-end;
-  border-radius: 999px;
-  border: 0;
-  padding: 0.55rem 1.25rem;
-  font-weight: 600;
-  background: var(--accent-primary);
-  color: var(--button-on-accent);
-  cursor: pointer;
-  transition: transform 0.2s ease, box-shadow 0.2s ease;
-  box-shadow: 0 10px 25px rgba(99, 102, 241, 0.2);
-}
-
-.finops__export:disabled {
-  background: var(--surface-subtle);
-  color: var(--text-muted);
-  cursor: not-allowed;
-  box-shadow: none;
-}
-
-.finops__export:not(:disabled):hover,
-.finops__export:not(:disabled):focus-visible {
-  transform: translateY(-1px);
-  box-shadow: 0 16px 30px rgba(99, 102, 241, 0.25);
-}
-
-.finops__kpis {
-  display: grid;
-  grid-template-columns: repeat(auto-fit, minmax(180px, 1fr));
-  gap: 1rem;
-}
-
-.finops__kpi {
-  background: var(--surface-elevated);
-  border: 1px solid var(--border-subtle);
-  border-radius: 1rem;
-  padding: 1.1rem 1.25rem;
-  display: flex;
-  flex-direction: column;
-  gap: 0.5rem;
-  box-shadow: 0 12px 32px rgba(15, 23, 42, 0.08);
-}
-
-.finops__kpi-label {
-  font-size: 0.8rem;
-  text-transform: uppercase;
-  letter-spacing: 0.08em;
-  color: var(--text-muted);
-}
-
-.finops__chart {
-  background: var(--surface-elevated);
-  border-radius: 1.5rem;
-  border: 1px solid var(--border-subtle);
-  padding: 1.5rem;
-  box-shadow: 0 18px 40px rgba(15, 23, 42, 0.08);
-}
-
-.finops__chart-axis {
-  fill: var(--text-muted);
-}
-
-.finops__chart-grid line {
-  stroke: var(--border-subtle);
-}
-
-.finops__table {
-  background: var(--surface-elevated);
-  border-radius: 1.5rem;
-  border: 1px solid var(--border-subtle);
-  padding: 1.5rem;
-  box-shadow: 0 18px 40px rgba(15, 23, 42, 0.08);
-  display: flex;
-  flex-direction: column;
-  gap: 1rem;
-}
-
-.finops__table-header h3 {
-  margin: 0;
-  font-size: 1.1rem;
-}
-
-.finops__table-header p {
-  margin: 0.25rem 0 0;
-  color: var(--text-muted);
-}
-
-.finops__table-scroll {
-  overflow: auto;
-  border-radius: 1rem;
-}
-
-.finops__table table {
-  width: 100%;
-  border-collapse: collapse;
-  min-width: 520px;
-}
-
-.finops__table th,
-.finops__table td {
-  padding: 0.75rem 1rem;
-  text-align: left;
-  border-bottom: 1px solid var(--border-subtle);
-}
-
-.finops__table tbody tr:last-child th,
-.finops__table tbody tr:last-child td {
-  border-bottom: 0;
-}
-
-.finops__table th {
-  font-size: 0.85rem;
-  text-transform: uppercase;
-  letter-spacing: 0.04em;
-  color: var(--text-muted);
-}
-
-.finops__state {
-  color: var(--text-muted);
-  padding: 2rem;
-  text-align: center;
-}
-
-@media (max-width: 900px) {
-  .finops__filters {
-    flex-direction: column;
-    align-items: flex-start;
-  }
-
-  .finops__export {
-    align-self: stretch;
-  }
-}
-
-@media (prefers-color-scheme: dark) {
-  .finops__kpi,
-  .finops__chart,
-  .finops__table {
-    box-shadow: none;
-    border-color: var(--border-strong);
-  }
-
-  .finops__segmented {
-    background: rgba(255, 255, 255, 0.04);
-    border-color: rgba(255, 255, 255, 0.08);
-  }
-
-  .finops__segmented-btn:hover,
-  .finops__segmented-btn:focus-visible {
-    background: rgba(255, 255, 255, 0.08);
-  }
-
-  .finops__export:not(:disabled) {
-    box-shadow: none;
-  }
-
-  .servers__hero p {
-    color: rgba(226, 232, 240, 0.82);
-  }
-
-  .status-pill {
-    background: rgba(45, 212, 191, 0.16);
-    color: #5eead4;
-  }
-
-  .status-pill--offline {
-    background: rgba(248, 113, 113, 0.22);
-    color: #fca5a5;
->>>>>>> 19a1bd5e
-  }
-}
-
-<<<<<<< HEAD
+  }
+}
+
 @media (prefers-color-scheme: dark) {
   .finops__kpi,
   .finops__chart,
@@ -4778,319 +2686,5 @@
 
   .finops__export:not(:disabled) {
     box-shadow: none;
-=======
-  .status-pill--total {
-    background: rgba(129, 140, 248, 0.28);
-    color: #c7d2fe;
-  }
-
-  .server-card {
-    background: linear-gradient(155deg, rgba(79, 70, 229, 0.35), rgba(8, 145, 178, 0.25));
-    border-color: rgba(148, 163, 184, 0.25);
-    box-shadow: 0 20px 46px rgba(15, 23, 42, 0.6);
-  }
-
-  .server-card__meta,
-  .server-card__details dd,
-  .log-message {
-    color: rgba(226, 232, 240, 0.9);
-  }
-
-  .server-card__logs {
-    background: rgba(30, 41, 59, 0.75);
-    border-color: rgba(148, 163, 184, 0.32);
-  }
-
-  .server-card__logs span {
-    color: rgba(226, 232, 240, 0.78);
-  }
-
-  .log-timestamp {
-    color: #c7d2fe;
-  }
-
-  .server-action-button {
-    background: rgba(129, 140, 248, 0.28);
-    color: #e0e7ff;
-  }
-
-  .keys__hero p {
-    color: rgba(226, 232, 240, 0.82);
-  }
-
-  .key-stat {
-    background: rgba(99, 102, 241, 0.18);
-    border-color: rgba(99, 102, 241, 0.32);
-  }
-
-  .key-stat--healthy {
-    background: rgba(16, 185, 129, 0.2);
-    border-color: rgba(45, 212, 191, 0.35);
-  }
-
-  .key-stat--attention {
-    background: rgba(248, 113, 113, 0.26);
-    border-color: rgba(248, 113, 113, 0.4);
-  }
-
-  .key-stat--tested {
-    background: rgba(129, 140, 248, 0.26);
-    border-color: rgba(129, 140, 248, 0.42);
-  }
-
-  .key-stat span {
-    color: rgba(226, 232, 240, 0.86);
-  }
-
-  .key-card {
-    background: linear-gradient(160deg, rgba(99, 102, 241, 0.28), rgba(14, 165, 233, 0.24));
-    border-color: rgba(148, 163, 184, 0.32);
-    box-shadow: 0 20px 46px rgba(15, 23, 42, 0.6);
-  }
-
-  .key-card__meta,
-  .key-card__message,
-  .key-card__details dd {
-    color: rgba(226, 232, 240, 0.88);
-  }
-
-  .key-card__details dt {
-    color: rgba(226, 232, 240, 0.72);
-  }
-
-  .key-card__scopes li {
-    background: rgba(96, 165, 250, 0.32);
-    color: #bfdbfe;
-  }
-
-  .key-test-button {
-    background: #6366f1;
-    box-shadow: 0 18px 32px rgba(99, 102, 241, 0.35);
-  }
-
-  .key-test-button:hover {
-    box-shadow: 0 20px 36px rgba(99, 102, 241, 0.4);
-  }
-
-  .policies__hero p,
-  .policies__templates-header p,
-  .policies__plan header p,
-  .policies__history header p {
-    color: rgba(226, 232, 240, 0.82);
-  }
-
-  .policy-overview {
-    background: linear-gradient(160deg, rgba(99, 102, 241, 0.35), rgba(14, 165, 233, 0.28));
-    border-color: rgba(148, 163, 184, 0.28);
-    box-shadow: 0 20px 46px rgba(15, 23, 42, 0.55);
-  }
-
-  .policy-overview p,
-  .policy-overview dd,
-  .rollout-plan__summary p,
-  .policy-history p {
-    color: rgba(226, 232, 240, 0.88);
-  }
-
-  .policy-overview__metrics li {
-    background: rgba(129, 140, 248, 0.32);
-  }
-
-  .policy-overview__metrics span {
-    color: #c7d2fe;
-  }
-
-  .policy-overview__metrics strong {
-    color: #f8fafc;
-  }
-
-  .policy-banner--info {
-    background: rgba(96, 165, 250, 0.25);
-    color: #bfdbfe;
-  }
-
-  .policy-banner--warning {
-    background: rgba(251, 191, 36, 0.32);
-    color: #fde68a;
-  }
-
-  .policy-card {
-    background: linear-gradient(160deg, rgba(79, 70, 229, 0.35), rgba(14, 165, 233, 0.25));
-    border-color: rgba(148, 163, 184, 0.3);
-    box-shadow: 0 20px 46px rgba(15, 23, 42, 0.55);
-  }
-
-  .policy-card__description,
-  .policy-card__features li,
-  .policy-card__metrics dd {
-    color: rgba(226, 232, 240, 0.88);
-  }
-
-  .policy-card__metrics dt {
-    color: rgba(226, 232, 240, 0.72);
-  }
-
-  .policy-card__features li {
-    background: rgba(99, 102, 241, 0.26);
-  }
-
-  .policy-action--ghost {
-    background: rgba(99, 102, 241, 0.28);
-    color: #e0e7ff;
-  }
-
-  .rollout-plan__item {
-    background: rgba(30, 41, 59, 0.65);
-    border-color: rgba(148, 163, 184, 0.28);
-  }
-
-  .rollout-plan__coverage {
-    background: rgba(96, 165, 250, 0.28);
-    color: #bfdbfe;
-  }
-
-  .rollout-chip {
-    background: rgba(129, 140, 248, 0.28);
-    color: #e0e7ff;
-  }
-
-  .rollout-chip--muted {
-    background: rgba(148, 163, 184, 0.26);
-    color: rgba(226, 232, 240, 0.72);
-  }
-
-  .policy-history li {
-    background: rgba(30, 41, 59, 0.68);
-    border-color: rgba(148, 163, 184, 0.28);
-  }
-
-  .policy-history__header time,
-  .policy-history__meta {
-    color: rgba(226, 232, 240, 0.7);
-  }
-
-  .routing-lab__intro {
-    background: linear-gradient(150deg, rgba(79, 70, 229, 0.32), rgba(14, 165, 233, 0.3));
-    border-color: rgba(129, 140, 248, 0.3);
-    box-shadow: 0 24px 48px rgba(15, 23, 42, 0.55);
-  }
-
-  .routing-lab__eyebrow {
-    color: #c7d2fe;
-  }
-
-  .routing-lab__intro p {
-    color: rgba(226, 232, 240, 0.82);
-  }
-
-  .routing-lab__panel {
-    background: rgba(15, 23, 42, 0.78);
-    border-color: rgba(99, 102, 241, 0.26);
-    box-shadow: 0 24px 48px rgba(15, 23, 42, 0.55);
-  }
-
-  .routing-lab__focus {
-    background: rgba(99, 102, 241, 0.28);
-    color: #c7d2fe;
-  }
-
-  .routing-lab__fieldset legend {
-    color: rgba(226, 232, 240, 0.72);
-  }
-
-  .routing-lab__option {
-    background: rgba(30, 41, 59, 0.68);
-    border-color: rgba(99, 102, 241, 0.26);
-  }
-
-  .routing-lab__option--active {
-    background: rgba(99, 102, 241, 0.32);
-    border-color: rgba(129, 140, 248, 0.45);
-    box-shadow: 0 16px 32px rgba(79, 70, 229, 0.35);
-  }
-
-  .routing-lab__option small {
-    color: rgba(226, 232, 240, 0.75);
-  }
-
-  .routing-lab__control label {
-    color: rgba(226, 232, 240, 0.88);
-  }
-
-  .routing-lab__control span {
-    color: #c7d2fe;
-  }
-
-  .routing-lab__control select {
-    background: rgba(30, 41, 59, 0.7);
-    border-color: rgba(129, 140, 248, 0.4);
-    color: #e2e8f0;
-  }
-
-  .routing-lab__summary-card {
-    background: rgba(30, 41, 59, 0.72);
-  }
-
-  .routing-lab__summary-card dt {
-    color: rgba(226, 232, 240, 0.72);
-  }
-
-  .routing-lab__summary-card dd {
-    color: #f8fafc;
-  }
-
-  .routing-lab__summary-card small {
-    color: rgba(226, 232, 240, 0.68);
-  }
-
-  .routing-lab__banner {
-    background: rgba(59, 130, 246, 0.26);
-    border-color: rgba(96, 165, 250, 0.45);
-  }
-
-  .routing-lab__banner strong {
-    color: #bfdbfe;
-  }
-
-  .routing-lab__banner p {
-    color: rgba(226, 232, 240, 0.86);
-  }
-
-  .routing-lab__table th,
-  .routing-lab__table td {
-    border-color: rgba(148, 163, 184, 0.32);
-  }
-
-  .routing-lab__provider {
-    color: #f8fafc;
-  }
-
-  .routing-lab__provider + small {
-    color: rgba(226, 232, 240, 0.72);
-  }
-
-  .routing-lab__tag--economy {
-    background: rgba(34, 197, 94, 0.28);
-    color: #bbf7d0;
-  }
-
-  .routing-lab__tag--balanced {
-    background: rgba(59, 130, 246, 0.3);
-    color: #bfdbfe;
-  }
-
-  .routing-lab__tag--turbo {
-    background: rgba(236, 72, 153, 0.28);
-    color: #fbcfe8;
-  }
-
-  .routing-lab__insights li {
-    background: rgba(30, 41, 59, 0.7);
-    color: rgba(226, 232, 240, 0.85);
-  }
-
-  .routing-lab__empty {
-    color: rgba(226, 232, 240, 0.7);
->>>>>>> 19a1bd5e
   }
 }
# Aquisição e Configuração de Chaves de API

Para utilizar os agentes de IA, você precisa adquirir as chaves de API de cada provedor. O script `scripts/get-keys.sh` irá ajudá-lo a armazená-las de forma segura.

## Passo a Passo

<<<<<<< HEAD
Use o script:
```bash
bash scripts/get-keys.sh
```

> Após salvar as chaves, rode `make doctor` para validar handshake do `glm46-mcp-server`.
=======
1.  **Execute o Script de Configuração**:
    ```bash
    bash scripts/get-keys.sh
    ```
    O script irá criar o diretório `~/.mcp` e o arquivo `.env` (`~/.mcp/.env`) com as permissões corretas (`600`), e então irá solicitar cada chave.

2.  **Adquira e Insira as Chaves**:
    Abaixo estão as instruções para obter cada chave necessária.

### 1. Gemini (Google AI)

-   **Propósito**: Usado para análise rápida, scaffolding e documentação (Agente Analyzer/Doc).
-   **Onde Obter**:
    1.  Acesse o [Google AI Studio](https://aistudio.google.com/app/apikey).
    2.  Faça login com sua conta Google.
    3.  Clique em "**Create API key**".
    4.  Copie a chave gerada.
-   **Variável de Ambiente**: `GEMINI_API_KEY`

### 2. Codex (OpenAI)

-   **Propósito**: Usado para execução de código, refatoração e testes (Agente Executor).
-   **Onde Obter**:
    1.  Acesse a [página de chaves de API da OpenAI](https://platform.openai.com/api-keys).
    2.  Faça login ou crie uma conta.
    3.  Clique em "**Create new secret key**".
    4.  Copie a chave gerada.
-   **Variável de Ambiente**: `OPENAI_API_KEY`

### 3. GLM-4.6 (Zhipu)

-   **Propósito**: Usado para planejamento profundo e refatorações complexas que exigem uma grande janela de contexto (Agente Planner).
-   **Onde Obter**:
    1.  Acesse o [painel da Zhipu AI](https://open.bigmodel.cn/usercenter/apikeys).
    2.  Crie uma conta e navegue até a seção de chaves de API.
    3.  Gere e copie sua chave.
-   **Variável de Ambiente**: `ZHIPU_API_KEY`

### 4. Claude (Anthropic) - Opcional

-   **Propósito**: Usado para tarefas que exigem contexto ultra-longo ou para teleoperação do IDE.
-   **Onde Obter**:
    1.  Acesse as [configurações da sua conta Anthropic](https://console.anthropic.com/settings/keys).
    2.  Gere uma nova chave de API.
-   **Variável de Ambiente**: `ANTHROPIC_API_KEY`

Após inserir todas as chaves no prompt do script, o arquivo `~/.mcp/.env` estará completo e pronto para ser usado pela orquestração MCP.
>>>>>>> a1673394
<|MERGE_RESOLUTION|>--- conflicted
+++ resolved
@@ -4,59 +4,9 @@
 
 ## Passo a Passo
 
-<<<<<<< HEAD
 Use o script:
 ```bash
 bash scripts/get-keys.sh
 ```
 
-> Após salvar as chaves, rode `make doctor` para validar handshake do `glm46-mcp-server`.
-=======
-1.  **Execute o Script de Configuração**:
-    ```bash
-    bash scripts/get-keys.sh
-    ```
-    O script irá criar o diretório `~/.mcp` e o arquivo `.env` (`~/.mcp/.env`) com as permissões corretas (`600`), e então irá solicitar cada chave.
-
-2.  **Adquira e Insira as Chaves**:
-    Abaixo estão as instruções para obter cada chave necessária.
-
-### 1. Gemini (Google AI)
-
--   **Propósito**: Usado para análise rápida, scaffolding e documentação (Agente Analyzer/Doc).
--   **Onde Obter**:
-    1.  Acesse o [Google AI Studio](https://aistudio.google.com/app/apikey).
-    2.  Faça login com sua conta Google.
-    3.  Clique em "**Create API key**".
-    4.  Copie a chave gerada.
--   **Variável de Ambiente**: `GEMINI_API_KEY`
-
-### 2. Codex (OpenAI)
-
--   **Propósito**: Usado para execução de código, refatoração e testes (Agente Executor).
--   **Onde Obter**:
-    1.  Acesse a [página de chaves de API da OpenAI](https://platform.openai.com/api-keys).
-    2.  Faça login ou crie uma conta.
-    3.  Clique em "**Create new secret key**".
-    4.  Copie a chave gerada.
--   **Variável de Ambiente**: `OPENAI_API_KEY`
-
-### 3. GLM-4.6 (Zhipu)
-
--   **Propósito**: Usado para planejamento profundo e refatorações complexas que exigem uma grande janela de contexto (Agente Planner).
--   **Onde Obter**:
-    1.  Acesse o [painel da Zhipu AI](https://open.bigmodel.cn/usercenter/apikeys).
-    2.  Crie uma conta e navegue até a seção de chaves de API.
-    3.  Gere e copie sua chave.
--   **Variável de Ambiente**: `ZHIPU_API_KEY`
-
-### 4. Claude (Anthropic) - Opcional
-
--   **Propósito**: Usado para tarefas que exigem contexto ultra-longo ou para teleoperação do IDE.
--   **Onde Obter**:
-    1.  Acesse as [configurações da sua conta Anthropic](https://console.anthropic.com/settings/keys).
-    2.  Gere uma nova chave de API.
--   **Variável de Ambiente**: `ANTHROPIC_API_KEY`
-
-Após inserir todas as chaves no prompt do script, o arquivo `~/.mcp/.env` estará completo e pronto para ser usado pela orquestração MCP.
->>>>>>> a1673394
+> Após salvar as chaves, rode `make doctor` para validar handshake do `glm46-mcp-server`.
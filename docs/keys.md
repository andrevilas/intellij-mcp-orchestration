--- conflicted
+++ resolved
@@ -4,14 +4,6 @@
 
 ## Passo a Passo
 
-<<<<<<< HEAD
-Use o script:
-```bash
-bash scripts/get-keys.sh
-```
-
-> Após salvar as chaves, rode `make doctor` para validar handshake do `glm46-mcp-server`.
-=======
 1.  **Execute o Script de Configuração**:
     ```bash
     bash scripts/get-keys.sh
@@ -58,5 +50,4 @@
     2.  Gere uma nova chave de API.
 -   **Variável de Ambiente**: `ANTHROPIC_API_KEY`
 
-Após inserir todas as chaves no prompt do script, o arquivo `~/.mcp/.env` estará completo e pronto para ser usado pela orquestração MCP.
->>>>>>> 0891ac33
+Após inserir todas as chaves no prompt do script, o arquivo `~/.mcp/.env` estará completo e pronto para ser usado pela orquestração MCP.
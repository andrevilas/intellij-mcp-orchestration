# VS Code — Configuração

<<<<<<< HEAD
# VS Code — Configuração (Copilot MCP + Cline opcional)

## 1) Copilot MCP
Adicione em `settings.json`:
```json
{
  "chat.mcp.access": "all",
  "chat.mcp.servers": [
    { "name": "Gemini (FastMCP)", "type": "command", "command": "/home/andre/.local/bin/gemini-mcp", "args": [] },
    { "name": "Codex (OpenAI)",   "type": "command", "command": "/home/andre/.local/bin/codex-mcp",  "args": [] },
    { "name": "GLM-4.6 (Zhipu)",  "type": "command", "command": "/home/andre/.local/bin/glm46-mcp", "args": [] }
  ]
}
```

## 2) Cline (opcional)
Cadastra os mesmos MCP servers pela UI da extensão e use o modo Agent para execução “fim-a-fim”.

> Template pronto em `config/cline.config.json`.

> Guardrails: `glm46-mcp-server` consome `~/.mcp/cost-policy.json` e registra telemetria em `~/.mcp/logs/glm46/`.
=======
O VS Code pode ser integrado aos agentes MCP através das configurações do editor. A configuração assume que você já executou o script `bootstrap-mcp.sh` e que os executáveis dos agentes estão disponíveis em `~/.local/bin`.

## Pré-requisitos

1.  **Chaves de API**: Certifique-se de que suas chaves de API estão configuradas em `~/.mcp/.env`. Veja o guia [Aquisição e Configuração de Chaves de API](../keys.md) para mais detalhes.
2.  **Agentes Instalados**: Execute o script de bootstrap para instalar os agentes:
    ```bash
    bash scripts/bootstrap-mcp.sh
    ```

## Configuração do `settings.json`

1.  Abra o seu arquivo `settings.json` no VS Code (pressione `Ctrl+Shift+P` e procure por `Preferences: Open User Settings (JSON)`).
2.  Adicione ou modifique o seguinte bloco de configuração para registrar os agentes MCP:

    ```json
    {
      // ... outras configurações

      "chat.mcp.access": "all",
      "chat.mcp.servers": [
        {
          "name": "Gemini (FastMCP)",
          "type": "command",
          "command": "~/.local/bin/gemini-mcp",
          "args": []
        },
        {
          "name": "Codex (OpenAI)",
          "type": "command",
          "command": "~/.local/bin/codex-mcp",
          "args": []
        },
        {
          "name": "GLM-4.6 (Zhipu)",
          "type": "command",
          "command": "~/.local/bin/glm46-mcp",
          "args": []
        }
      ]
    }
    ```

3.  Salve o arquivo. Após salvar, os novos agentes estarão disponíveis no painel de Chat do VS Code, permitindo que você os selecione para interagir.

## Uso

Com os agentes configurados, você pode invocá-los no chat do VS Code usando `@` seguido do nome do agente (e.g., `@Gemini`, `@Codex`).
>>>>>>> a1673394
<|MERGE_RESOLUTION|>--- conflicted
+++ resolved
@@ -1,6 +1,5 @@
 # VS Code — Configuração
 
-<<<<<<< HEAD
 # VS Code — Configuração (Copilot MCP + Cline opcional)
 
 ## 1) Copilot MCP
@@ -21,54 +20,4 @@
 
 > Template pronto em `config/cline.config.json`.
 
-> Guardrails: `glm46-mcp-server` consome `~/.mcp/cost-policy.json` e registra telemetria em `~/.mcp/logs/glm46/`.
-=======
-O VS Code pode ser integrado aos agentes MCP através das configurações do editor. A configuração assume que você já executou o script `bootstrap-mcp.sh` e que os executáveis dos agentes estão disponíveis em `~/.local/bin`.
-
-## Pré-requisitos
-
-1.  **Chaves de API**: Certifique-se de que suas chaves de API estão configuradas em `~/.mcp/.env`. Veja o guia [Aquisição e Configuração de Chaves de API](../keys.md) para mais detalhes.
-2.  **Agentes Instalados**: Execute o script de bootstrap para instalar os agentes:
-    ```bash
-    bash scripts/bootstrap-mcp.sh
-    ```
-
-## Configuração do `settings.json`
-
-1.  Abra o seu arquivo `settings.json` no VS Code (pressione `Ctrl+Shift+P` e procure por `Preferences: Open User Settings (JSON)`).
-2.  Adicione ou modifique o seguinte bloco de configuração para registrar os agentes MCP:
-
-    ```json
-    {
-      // ... outras configurações
-
-      "chat.mcp.access": "all",
-      "chat.mcp.servers": [
-        {
-          "name": "Gemini (FastMCP)",
-          "type": "command",
-          "command": "~/.local/bin/gemini-mcp",
-          "args": []
-        },
-        {
-          "name": "Codex (OpenAI)",
-          "type": "command",
-          "command": "~/.local/bin/codex-mcp",
-          "args": []
-        },
-        {
-          "name": "GLM-4.6 (Zhipu)",
-          "type": "command",
-          "command": "~/.local/bin/glm46-mcp",
-          "args": []
-        }
-      ]
-    }
-    ```
-
-3.  Salve o arquivo. Após salvar, os novos agentes estarão disponíveis no painel de Chat do VS Code, permitindo que você os selecione para interagir.
-
-## Uso
-
-Com os agentes configurados, você pode invocá-los no chat do VS Code usando `@` seguido do nome do agente (e.g., `@Gemini`, `@Codex`).
->>>>>>> a1673394
+> Guardrails: `glm46-mcp-server` consome `~/.mcp/cost-policy.json` e registra telemetria em `~/.mcp/logs/glm46/`.
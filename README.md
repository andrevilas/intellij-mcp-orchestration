
# IntelliJ MCP Orchestration – Multi‑Agent Dev Stack (Gemini · Codex · GLM‑4.6 · Claude)

**Objetivo:** provisionar, padronizar e replicar – em qualquer ambiente Ubuntu‑based – uma stack de agentes integrada ao **JetBrains AI Assistant (Ultimate)** via **Model Context Protocol (MCP)**.

## TL;DR
```bash
git clone <seu-fork-ou-este-repo>.git intellij-mcp-orchestration
cd intellij-mcp-orchestration
bash scripts/bootstrap-mcp.sh
# opcional: make doctor   # valida glm46-mcp-server, PATH e cost-policy
# IntelliJ → Settings → Tools → AI Assistant → MCP → Add → Command
#  - ~/.local/bin/gemini-mcp
#  - ~/.local/bin/codex-mcp
#  - ~/.local/bin/glm46-mcp
#  - ~/.local/bin/claude-mcp
```

## Stack
- **Gemini** via FastMCP (rotas stdio/http) – custo/latência amigáveis para throughput alto.
- **Codex (OpenAI compat.)** via MCP server CLI – DX forte para “read‑modify‑run”.
- **GLM‑4.6 (Zhipu)** – janela de **200K tokens** para refactors amplos e planning profundo. Agora com **MCP server stdio próprio** (`glm46-mcp-server`) incluindo guardrails de custo/tokens, telemetria JSON e estimativa de custo por chamada.
- **Claude** – opcional; quando IDE exposto como MCP server para sessões de teleoperação.

## Documentação

- **[Agente Gemini (GEMINI.md)](GEMINI.md)**: Detalhes sobre o uso do agente Gemini.
- **[Aquisição de Chaves de API](docs/keys.md)**: Como obter e configurar as chaves de API necessárias.
- **[Configuração do Ambiente IntelliJ](docs/environments/IntelliJ.md)**: Guia de configuração para o IntelliJ AI Assistant.
- **[Configuração do Ambiente VS Code](docs/environments/VSCode.md)**: Guia de configuração para o VS Code.

## Pastas
- `app/` – frontend do Console MCP, agora iniciado com Vite + React + TypeScript.
- `server/` – backend/API do Console MCP alinhado ao protocolo JSON-RPC do MCP.
- `scripts/` – instalação, preflight e wrappers.
- `config/` – templates de configuração (AI Assistant MCP, policies de roteamento).
- `docs/` – playbooks por fase (Análise → Planejamento → Execução+Testes → Documentação) + guias de ambientes IntelliJ/VS Code.

## Novidades (v0.2.0)
- `glm46-mcp-server` em Python, integrado ao bootstrap (`pipx install --force wrappers/glm46-mcp-server`).
- Guardrails FinOps seguindo `~/.mcp/cost-policy.json` (default copiado de `config/cost-policy.json`).
- Telemetria de chamadas GLM em `~/.mcp/logs/glm46/<data>.jsonl` com tokens, custo estimado e status.
- `make doctor` validando handshake stdio e presença do policy file.

## Console MCP Frontend (`app/`)

```bash
cd app
npm install
npm run dev    # acessível em http://127.0.0.1:5173
```

<<<<<<< HEAD
Stack escolhida: **Vite 5 + React 18 + TypeScript** para maximizar DX. A interface agora consome os endpoints do servidor
do Console MCP (`/api/v1/providers` e `/api/v1/sessions`), exibe as capacidades do manifesto versionado e permite disparar
provisionamentos em memória diretamente da UI.

Variáveis de ambiente úteis (Vite):
- `VITE_CONSOLE_API_BASE` — sobrescreve o path base usado pelo frontend (default: `/api/v1`).
- `CONSOLE_MCP_API_PROXY` — ajusta o destino do proxy local do Vite durante `npm run dev` (default: `http://127.0.0.1:8000`).
=======
Stack escolhida: **Vite 5 + React 18 + TypeScript** para maximizar DX. O scaffold inicial exibe um landing orientando os
próximos passos enquanto o backend do Console é desenvolvido.
>>>>>>> 754df84b

## Console MCP Server (`server/`)

```bash
cd server
python -m venv .venv
source .venv/bin/activate
pip install -e .
console-mcp-server-dev  # FastAPI + Uvicorn em http://127.0.0.1:8000
```

O protótipo expõe rotas REST (`/api/v1/*`) que retornam os MCP servers definidos em
`config/console-mcp/servers.example.json`, permitindo que o frontend experimente fluxos
de descoberta e provisionamento de sessões. Use `console-mcp-server` para um processo
sem auto-reload (bind em `0.0.0.0:8000`) e ajuste o manifest via `CONSOLE_MCP_SERVERS_PATH`
se quiser apontar para outro arquivo.
<<<<<<< HEAD

Variáveis de ambiente úteis:
- `CONSOLE_MCP_CORS_ORIGINS` — lista separada por vírgulas para definir origens permitidas (default inclui `http://127.0.0.1:5173` e `http://localhost:5173`).
- `CONSOLE_MCP_SERVERS_PATH` — caminho alternativo para o manifest de provedores.

## Execução integrada (app + server)

1. Inicie o backend em um terminal: `console-mcp-server-dev` (porta 8000).
2. Em outro terminal, rode `npm run dev` dentro de `app/`. O proxy do Vite encaminha `/api/*` para o backend.
3. Acesse `http://127.0.0.1:5173` e teste o provisionamento direto da lista de provedores. Cada ação também pode ser observada em `/api/v1/sessions`.

> Dica: personalize as origens CORS ou o proxy do Vite caso exponha o Console MCP em hosts diferentes.
=======
>>>>>>> 754df84b

## Guardrails
- `.env` em `~/.mcp/.env` com `chmod 600` (não versionar). Veja `.env.example`.
- Limites de custo/tempo por servidor (definidos em wrappers e políticas).
- Sem execuções “sem confirmação” em prod (opcional habilitar em dev).

---

## Workflow Padrão (4 etapas)

1) **Análise** – triagem de issues, leitura de requisitos, RAG de repositório.  
   - **Roteamento**: Gemini (rápido/barato) → GLM‑4.6 (contexto longo) → Claude (ultra‑longo) conforme necessidade.

2) **Planejamento** – DOR/DOD, riscos, checkpoints, ferramentas MCP.  
   - Artefatos em `docs/plan/` e template `config/ai-assistant-mcp.json` para priorização.

3) **Execução + Testes** – Codex “mão na massa” (MCP CLI), Gemini p/ scaffolds, GLM‑4.6 p/ refactors multi‑file.  
   - Playwright/Jest/PyTest conforme o projeto; gravações de fluxo quando aplicável.

4) **Documentação** – ADR, Changelog, README “How to run”, métricas de FinOps (tokens/latência/PR).

---

## Replicação em Massa
Em cada host/VM/WSL:
```bash
git clone <repo> && cd intellij-mcp-orchestration
bash scripts/bootstrap-mcp.sh    # idempotente, com preflight e self‑heal de PATH
```
Depois, no IntelliJ (Ultimate): **AI Assistant → MCP → Add → Command** apontando para os binários em `~/.local/bin`.

> Dica: use `make doctor` e `make reset` para checkup/rollback rápido (ver `Makefile`). Logs ficam em `~/.mcp/logs/glm46/`.

## Notas de Produção
- Para ambientes travados (sem apt/sem internet), veja `scripts/offline-notes.md` e configure mirrors/artefatos internos.
- Integração com Claude Desktop (teleoperação do IDE): habilite **Settings → Tools → MCP Server → Enable → Auto‑Configure**.<|MERGE_RESOLUTION|>--- conflicted
+++ resolved
@@ -50,7 +50,6 @@
 npm run dev    # acessível em http://127.0.0.1:5173
 ```
 
-<<<<<<< HEAD
 Stack escolhida: **Vite 5 + React 18 + TypeScript** para maximizar DX. A interface agora consome os endpoints do servidor
 do Console MCP (`/api/v1/providers` e `/api/v1/sessions`), exibe as capacidades do manifesto versionado e permite disparar
 provisionamentos em memória diretamente da UI.
@@ -58,10 +57,6 @@
 Variáveis de ambiente úteis (Vite):
 - `VITE_CONSOLE_API_BASE` — sobrescreve o path base usado pelo frontend (default: `/api/v1`).
 - `CONSOLE_MCP_API_PROXY` — ajusta o destino do proxy local do Vite durante `npm run dev` (default: `http://127.0.0.1:8000`).
-=======
-Stack escolhida: **Vite 5 + React 18 + TypeScript** para maximizar DX. O scaffold inicial exibe um landing orientando os
-próximos passos enquanto o backend do Console é desenvolvido.
->>>>>>> 754df84b
 
 ## Console MCP Server (`server/`)
 
@@ -78,7 +73,6 @@
 de descoberta e provisionamento de sessões. Use `console-mcp-server` para um processo
 sem auto-reload (bind em `0.0.0.0:8000`) e ajuste o manifest via `CONSOLE_MCP_SERVERS_PATH`
 se quiser apontar para outro arquivo.
-<<<<<<< HEAD
 
 Variáveis de ambiente úteis:
 - `CONSOLE_MCP_CORS_ORIGINS` — lista separada por vírgulas para definir origens permitidas (default inclui `http://127.0.0.1:5173` e `http://localhost:5173`).
@@ -91,8 +85,6 @@
 3. Acesse `http://127.0.0.1:5173` e teste o provisionamento direto da lista de provedores. Cada ação também pode ser observada em `/api/v1/sessions`.
 
 > Dica: personalize as origens CORS ou o proxy do Vite caso exponha o Console MCP em hosts diferentes.
-=======
->>>>>>> 754df84b
 
 ## Guardrails
 - `.env` em `~/.mcp/.env` com `chmod 600` (não versionar). Veja `.env.example`.


# IntelliJ MCP Orchestration – Multi‑Agent Dev Stack (Gemini · Codex · GLM‑4.6 · Claude)

**Objetivo:** provisionar, padronizar e replicar – em qualquer ambiente Ubuntu‑based – uma stack de agentes integrada ao **JetBrains AI Assistant (Ultimate)** via **Model Context Protocol (MCP)**.

## TL;DR
```bash
git clone <seu-fork-ou-este-repo>.git intellij-mcp-orchestration
cd intellij-mcp-orchestration
bash scripts/bootstrap-mcp.sh
# opcional: make doctor   # valida glm46-mcp-server, PATH e cost-policy
# IntelliJ → Settings → Tools → AI Assistant → MCP → Add → Command
#  - ~/.local/bin/gemini-mcp
#  - ~/.local/bin/codex-mcp
#  - ~/.local/bin/glm46-mcp
#  - ~/.local/bin/claude-mcp
```

## Stack
- **Gemini** via FastMCP (rotas stdio/http) – custo/latência amigáveis para throughput alto.
- **Codex (OpenAI compat.)** via MCP server CLI – DX forte para “read‑modify‑run”.
- **GLM‑4.6 (Zhipu)** – janela de **200K tokens** para refactors amplos e planning profundo. Agora com **MCP server stdio próprio** (`glm46-mcp-server`) incluindo guardrails de custo/tokens, telemetria JSON e estimativa de custo por chamada.
- **Claude** – opcional; quando IDE exposto como MCP server para sessões de teleoperação.

## Documentação

- **[Agente Gemini (GEMINI.md)](GEMINI.md)**: Detalhes sobre o uso do agente Gemini.
- **[Aquisição de Chaves de API](docs/keys.md)**: Como obter e configurar as chaves de API necessárias.
- **[Configuração do Ambiente IntelliJ](docs/environments/IntelliJ.md)**: Guia de configuração para o IntelliJ AI Assistant.
- **[Configuração do Ambiente VS Code](docs/environments/VSCode.md)**: Guia de configuração para o VS Code.

## Pastas
- `app/` – frontend do Console MCP, agora iniciado com Vite + React + TypeScript.
- `server/` – backend/API do Console MCP alinhado ao protocolo JSON-RPC do MCP.
- `scripts/` – instalação, preflight e wrappers.
- `config/` – templates de configuração (AI Assistant MCP, policies de roteamento).
- `docs/` – playbooks por fase (Análise → Planejamento → Execução+Testes → Documentação) + guias de ambientes IntelliJ/VS Code.

## Novidades (v0.2.0)
- `glm46-mcp-server` em Python, integrado ao bootstrap (`pipx install --force wrappers/glm46-mcp-server`).
- Guardrails FinOps seguindo `~/.mcp/cost-policy.json` (default copiado de `config/cost-policy.json`).
- Telemetria de chamadas GLM em `~/.mcp/logs/glm46/<data>.jsonl` com tokens, custo estimado e status.
- `make doctor` validando handshake stdio e presença do policy file.

## Console MCP Frontend (`app/`)

```bash
cd app
npm install
npm run dev    # acessível em http://127.0.0.1:5173
```

Stack escolhida: **Vite 5 + React 18 + TypeScript** para maximizar DX. O scaffold inicial exibe um landing orientando os
próximos passos enquanto o backend do Console é desenvolvido.
<<<<<<< HEAD

## Console MCP Server (`server/`)

```bash
cd server
python -m venv .venv
source .venv/bin/activate
pip install -e .
console-mcp-server-dev  # FastAPI + Uvicorn em http://127.0.0.1:8000
```

O protótipo expõe rotas REST (`/api/v1/*`) que retornam os MCP servers definidos em
`config/console-mcp/servers.example.json`, permitindo que o frontend experimente fluxos
de descoberta e provisionamento de sessões. Use `console-mcp-server` para um processo
sem auto-reload (bind em `0.0.0.0:8000`) e ajuste o manifest via `CONSOLE_MCP_SERVERS_PATH`
se quiser apontar para outro arquivo.
=======
>>>>>>> c1023ddc

## Guardrails
- `.env` em `~/.mcp/.env` com `chmod 600` (não versionar). Veja `.env.example`.
- Limites de custo/tempo por servidor (definidos em wrappers e políticas).
- Sem execuções “sem confirmação” em prod (opcional habilitar em dev).

---

## Workflow Padrão (4 etapas)

1) **Análise** – triagem de issues, leitura de requisitos, RAG de repositório.  
   - **Roteamento**: Gemini (rápido/barato) → GLM‑4.6 (contexto longo) → Claude (ultra‑longo) conforme necessidade.

2) **Planejamento** – DOR/DOD, riscos, checkpoints, ferramentas MCP.  
   - Artefatos em `docs/plan/` e template `config/ai-assistant-mcp.json` para priorização.

3) **Execução + Testes** – Codex “mão na massa” (MCP CLI), Gemini p/ scaffolds, GLM‑4.6 p/ refactors multi‑file.  
   - Playwright/Jest/PyTest conforme o projeto; gravações de fluxo quando aplicável.

4) **Documentação** – ADR, Changelog, README “How to run”, métricas de FinOps (tokens/latência/PR).

---

## Replicação em Massa
Em cada host/VM/WSL:
```bash
git clone <repo> && cd intellij-mcp-orchestration
bash scripts/bootstrap-mcp.sh    # idempotente, com preflight e self‑heal de PATH
```
Depois, no IntelliJ (Ultimate): **AI Assistant → MCP → Add → Command** apontando para os binários em `~/.local/bin`.

> Dica: use `make doctor` e `make reset` para checkup/rollback rápido (ver `Makefile`). Logs ficam em `~/.mcp/logs/glm46/`.

## Notas de Produção
- Para ambientes travados (sem apt/sem internet), veja `scripts/offline-notes.md` e configure mirrors/artefatos internos.
- Integração com Claude Desktop (teleoperação do IDE): habilite **Settings → Tools → MCP Server → Enable → Auto‑Configure**.<|MERGE_RESOLUTION|>--- conflicted
+++ resolved
@@ -52,7 +52,6 @@
 
 Stack escolhida: **Vite 5 + React 18 + TypeScript** para maximizar DX. O scaffold inicial exibe um landing orientando os
 próximos passos enquanto o backend do Console é desenvolvido.
-<<<<<<< HEAD
 
 ## Console MCP Server (`server/`)
 
@@ -69,8 +68,6 @@
 de descoberta e provisionamento de sessões. Use `console-mcp-server` para um processo
 sem auto-reload (bind em `0.0.0.0:8000`) e ajuste o manifest via `CONSOLE_MCP_SERVERS_PATH`
 se quiser apontar para outro arquivo.
-=======
->>>>>>> c1023ddc
 
 ## Guardrails
 - `.env` em `~/.mcp/.env` com `chmod 600` (não versionar). Veja `.env.example`.
